--- conflicted
+++ resolved
@@ -34,12 +34,9 @@
     "pandas",
     "pytransform3d",
     "qtpy",
-<<<<<<< HEAD
     "scikit-image",
     "scipy",
-=======
     "qt-niu"
->>>>>>> c83d7f0b
 ]
 
 [project.urls]
