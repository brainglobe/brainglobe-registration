--- conflicted
+++ resolved
@@ -26,11 +26,8 @@
     "napari>=0.4.18",
     "brainglobe-atlasapi",
     "brainglobe-utils>=0.4.3",
-<<<<<<< HEAD
     "dask",
     "dask-image",
-=======
->>>>>>> 95318861
     "itk-elastix",
     "lxml_html_clean",
     "numpy",
