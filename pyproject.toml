--- conflicted
+++ resolved
@@ -25,14 +25,10 @@
 dependencies = [
     "napari>=0.4.18",
     "bg-atlasapi",
-<<<<<<< HEAD
-    "brainglobe-utils",
+    "brainglobe-utils>=0.3.4",
     "dask",
     "dask-image",
     "itk-elastix",
-=======
-    "brainglobe-utils>=0.3.4",
->>>>>>> a09d4e69
     "numpy",
     "pytransform3d",
     "qtpy",
