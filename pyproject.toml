[project]
name = "brainglobe-registration"
authors = [{name = "Brainglobe Developers", email= "hello@brainglobe.info"}]
description = "A napari plugin for registration to a  BrainGlobe atlas."
readme = "README.md"
requires-python = ">=3.9.0"
dynamic = ["version"]

license = {text = "BSD-3-Clause"}

classifiers = [
    "Development Status :: 2 - Pre-Alpha",
    "Framework :: napari",
    "Intended Audience :: Science/Research",
    "Programming Language :: Python",
    "Programming Language :: Python :: 3",
    "Programming Language :: Python :: 3.9",
    "Programming Language :: Python :: 3.10",
    "Programming Language :: Python :: 3.11",
    "Operating System :: OS Independent",
    "License :: OSI Approved :: BSD License",
    "Topic :: Scientific/Engineering :: Image Processing",
]

dependencies = [
    "napari>=0.4.18",
    "bg-atlasapi",
<<<<<<< HEAD
    "brainglobe-utils",
=======
    "brainglobe-utils>=0.3.4",
>>>>>>> fdec5467
    "numpy",
    "qtpy",
    "itk-elastix",
    "pytransform3d"
]

[project.urls]
"Homepage" = "https://brainglobe.info"
"Bug Tracker" = "https://github.com/brainglobe/brainglobe-registration/issues"
"Documentation" = "https://github.com/brainglobe/brainglobe-registration#README.md"
"Source Code" = "https://github.com/brainglobe/brainglobe-registration"
"User Support" = "https://forum.image.sc/tag/brainglobe"

[project.entry-points."napari.manifest"]
brainglobe-registration = "brainglobe_registration:napari.yaml"

[project.optional-dependencies]
dev = [
  "pytest",
  "pytest-cov",
  "pytest-mock",
  "pytest-qt",
  "coverage",
  "tox",
  "black",
  "mypy",
  "pre-commit",
  "ruff",
  "setuptools_scm",
  "pyqt5"
]

[build-system]
requires = [
    "setuptools>=45",
    "wheel",
    "setuptools_scm[toml]>=6.2",
]
build-backend = "setuptools.build_meta"

[tool.setuptools]
include-package-data = true

[tool.setuptools.packages.find]
include = ["brainglobe_registration*"]
exclude = ["tests", "docs*"]

[tool.pytest.ini_options]
addopts = "--cov=brainglobe_registration"
testpaths = "tests"
markers = [
    "slow: mark test as slow"
]

[tool.black]
target-version = ['py39', 'py310', 'py311']
skip-string-normalization = false
line-length = 79

[tool.setuptools_scm]

[tool.check-manifest]
ignore = [
  ".yaml",
  "tox.ini",
  "tests/",
  "tests/test_unit/",
  "tests/test_integration/",
  "docs/",
  "docs/source/",
]

[tool.ruff]
line-length = 79
exclude = ["__init__.py","build",".eggs"]
select = ["I", "E", "F"]
fix = true

[tool.tox]
legacy_tox_ini = """
[tox]
envlist = py{39,310,311}
isolated_build = True

[gh-actions]
python =
    3.9: py39
    3.10: py310
    3.11: py311

[testenv]
extras =
    dev
commands =
    pytest -v --color=yes --cov=brainglobe_registration --cov-report=xml
"""<|MERGE_RESOLUTION|>--- conflicted
+++ resolved
@@ -25,11 +25,7 @@
 dependencies = [
     "napari>=0.4.18",
     "bg-atlasapi",
-<<<<<<< HEAD
-    "brainglobe-utils",
-=======
     "brainglobe-utils>=0.3.4",
->>>>>>> fdec5467
     "numpy",
     "qtpy",
     "itk-elastix",
