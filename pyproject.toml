[project]
name = "brainglobe-registration"
authors = [{name = "Brainglobe Developers", email= "hello@brainglobe.info"}]
description = "A napari plugin for registration to a  BrainGlobe atlas."
readme = "README.md"
requires-python = ">=3.9.0"
dynamic = ["version"]

license = {text = "BSD-3-Clause"}

classifiers = [
    "Development Status :: 2 - Pre-Alpha",
    "Framework :: napari",
    "Intended Audience :: Science/Research",
    "Programming Language :: Python",
    "Programming Language :: Python :: 3",
    "Programming Language :: Python :: 3.9",
    "Programming Language :: Python :: 3.10",
    "Programming Language :: Python :: 3.11",
    "Operating System :: OS Independent",
    "License :: OSI Approved :: BSD License",
    "Topic :: Scientific/Engineering :: Image Processing",
]

dependencies = [
    "napari>=0.4.18",
<<<<<<< HEAD
    "bg-atlasapi",
    "brainglobe-utils>=0.3.4",
    "dask",
    "dask-image",
    "itk-elastix",
=======
    "brainglobe-atlasapi",
    "brainglobe-utils>=0.4.3",
    "itk-elastix",
    "lxml_html_clean",
>>>>>>> 6436db4d
    "numpy",
    "pytransform3d",
    "qtpy",
]

[project.urls]
"Homepage" = "https://brainglobe.info"
"Bug Tracker" = "https://github.com/brainglobe/brainglobe-registration/issues"
"Documentation" = "https://github.com/brainglobe/brainglobe-registration#README.md"
"Source Code" = "https://github.com/brainglobe/brainglobe-registration"
"User Support" = "https://forum.image.sc/tag/brainglobe"

[project.entry-points."napari.manifest"]
brainglobe-registration = "brainglobe_registration:napari.yaml"

[project.optional-dependencies]
dev = [
  "pytest",
  "pytest-cov",
  "pytest-mock",
  "pytest-qt",
  "coverage",
  "tox",
  "black",
  "mypy",
  "pre-commit",
  "ruff",
  "setuptools_scm",
  "pyqt5"
]

[build-system]
requires = [
    "setuptools>=45",
    "wheel",
    "setuptools_scm[toml]>=6.2",
]
build-backend = "setuptools.build_meta"

[tool.setuptools]
include-package-data = true

[tool.setuptools.packages.find]
include = ["brainglobe_registration*"]
exclude = ["tests", "docs*"]

[tool.pytest.ini_options]
addopts = "--cov=brainglobe_registration"
testpaths = "tests"
markers = [
    "slow: mark test as slow"
]

[tool.black]
target-version = ['py39', 'py310', 'py311']
skip-string-normalization = false
line-length = 79

[tool.setuptools_scm]

[tool.check-manifest]
ignore = [
  ".yaml",
  "tox.ini",
  "tests/",
  "tests/test_unit/",
  "tests/test_integration/",
  "docs/",
  "docs/source/",
]

[tool.ruff]
line-length = 79
exclude = ["__init__.py","build",".eggs"]
select = ["I", "E", "F"]
fix = true

[tool.tox]
legacy_tox_ini = """
[tox]
envlist = py{39,310,311}
isolated_build = True

[gh-actions]
python =
    3.9: py39
    3.10: py310
    3.11: py311

[testenv]
extras =
    dev
commands =
    pytest -v --color=yes --cov=brainglobe_registration --cov-report=xml
"""<|MERGE_RESOLUTION|>--- conflicted
+++ resolved
@@ -24,18 +24,12 @@
 
 dependencies = [
     "napari>=0.4.18",
-<<<<<<< HEAD
-    "bg-atlasapi",
-    "brainglobe-utils>=0.3.4",
+    "brainglobe-atlasapi",
+    "brainglobe-utils>=0.4.3",
     "dask",
     "dask-image",
     "itk-elastix",
-=======
-    "brainglobe-atlasapi",
-    "brainglobe-utils>=0.4.3",
-    "itk-elastix",
     "lxml_html_clean",
->>>>>>> 6436db4d
     "numpy",
     "pytransform3d",
     "qtpy",
