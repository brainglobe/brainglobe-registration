--- conflicted
+++ resolved
@@ -23,12 +23,8 @@
 ]
 
 dependencies = [
-<<<<<<< HEAD
     "napari>=0.4.18, !=0.6.0",
     "bayesian-optimization",
-=======
-    "napari>=0.6.1",
->>>>>>> 3cbcbe7b
     "brainglobe-atlasapi",
     "brainglobe-utils>=0.4.3",
     "dask",
