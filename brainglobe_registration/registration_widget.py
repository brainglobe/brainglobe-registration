--- conflicted
+++ resolved
@@ -14,19 +14,14 @@
 import dask.array as da
 import napari.layers
 import numpy as np
-<<<<<<< HEAD
 import numpy.typing as npt
-from bg_atlasapi import BrainGlobeAtlas
-from bg_atlasapi.list_atlases import get_downloaded_atlases
+from brainglobe_atlasapi import BrainGlobeAtlas
+from brainglobe_atlasapi.list_atlases import get_downloaded_atlases
 from brainglobe_utils.qtpy.collapsible_widget import CollapsibleWidgetContainer
+from brainglobe_utils.qtpy.logo import header_widget
 from dask_image.ndinterp import affine_transform as dask_affine_transform
 from napari.qt.threading import thread_worker
 from napari.utils.notifications import show_error
-=======
-from brainglobe_atlasapi import BrainGlobeAtlas
-from brainglobe_atlasapi.list_atlases import get_downloaded_atlases
-from brainglobe_utils.qtpy.logo import header_widget
->>>>>>> 6436db4d
 from napari.viewer import Viewer
 from pytransform3d.rotations import active_matrix_from_angle
 from qtpy.QtWidgets import (
@@ -36,11 +31,7 @@
 from skimage.segmentation import find_boundaries
 from skimage.transform import rescale
 
-<<<<<<< HEAD
-from brainglobe_registration.utils.brainglobe_logo import header_widget
-=======
 from brainglobe_registration.elastix.register import run_registration
->>>>>>> 6436db4d
 from brainglobe_registration.utils.utils import (
     adjust_napari_image_layer,
     calculate_rotated_bounding_box,
@@ -104,73 +95,61 @@
         else:
             self._moving_image = None
 
-<<<<<<< HEAD
-=======
-        self.setLayout(QVBoxLayout())
-        self.layout().addWidget(
+        self.get_atlas_widget = SelectImagesView(
+            available_atlases=self._available_atlases,
+            sample_image_names=self._sample_images,
+            parent=self,
+        )
+        self.get_atlas_widget.atlas_index_change.connect(
+            self._on_atlas_dropdown_index_changed
+        )
+        self.get_atlas_widget.moving_image_index_change.connect(
+            self._on_sample_dropdown_index_changed
+        )
+        self.get_atlas_widget.sample_image_popup_about_to_show.connect(
+            self._on_sample_popup_about_to_show
+        )
+
+        self.adjust_moving_image_widget = AdjustMovingImageView(parent=self)
+        self.adjust_moving_image_widget.adjust_image_signal.connect(
+            self._on_adjust_moving_image
+        )
+        self.adjust_moving_image_widget.reset_image_signal.connect(
+            self._on_adjust_moving_image_reset_button_click
+        )
+        self.adjust_moving_image_widget.scale_image_signal.connect(
+            self._on_scale_moving_image
+        )
+        self.adjust_moving_image_widget.atlas_rotation_signal.connect(
+            self._on_adjust_atlas_rotation
+        )
+        self.adjust_moving_image_widget.reset_atlas_signal.connect(
+            self._on_atlas_reset
+        )
+
+        self.transform_select_view = TransformSelectView()
+        self.transform_select_view.transform_type_added_signal.connect(
+            self._on_transform_type_added
+        )
+        self.transform_select_view.transform_type_removed_signal.connect(
+            self._on_transform_type_removed
+        )
+        self.transform_select_view.file_option_changed_signal.connect(
+            self._on_default_file_selection_change
+        )
+
+        self.run_button = QPushButton("Run")
+        self.run_button.clicked.connect(self._on_run_button_click)
+        self.run_button.setEnabled(False)
+
+        self.add_widget(
             header_widget(
                 "brainglobe-<br>registration",  # line break at <br>
                 "Registration with Elastix",
                 github_repo_name="brainglobe-registration",
-            )
-        )
-
-        self.main_tabs = QTabWidget(parent=self)
-        self.main_tabs.setTabPosition(QTabWidget.West)
-
-        self.settings_tab = QGroupBox()
-        self.settings_tab.setLayout(QVBoxLayout())
-        self.parameters_tab = QTabWidget()
-
->>>>>>> 6436db4d
-        self.get_atlas_widget = SelectImagesView(
-            available_atlases=self._available_atlases,
-            sample_image_names=self._sample_images,
-            parent=self,
-        )
-        self.get_atlas_widget.atlas_index_change.connect(
-            self._on_atlas_dropdown_index_changed
-        )
-        self.get_atlas_widget.moving_image_index_change.connect(
-            self._on_sample_dropdown_index_changed
-        )
-        self.get_atlas_widget.sample_image_popup_about_to_show.connect(
-            self._on_sample_popup_about_to_show
-        )
-
-        self.adjust_moving_image_widget = AdjustMovingImageView(parent=self)
-        self.adjust_moving_image_widget.adjust_image_signal.connect(
-            self._on_adjust_moving_image
-        )
-        self.adjust_moving_image_widget.reset_image_signal.connect(
-            self._on_adjust_moving_image_reset_button_click
-        )
-        self.adjust_moving_image_widget.scale_image_signal.connect(
-            self._on_scale_moving_image
-        )
-        self.adjust_moving_image_widget.atlas_rotation_signal.connect(
-            self._on_adjust_atlas_rotation
-        )
-        self.adjust_moving_image_widget.reset_atlas_signal.connect(
-            self._on_atlas_reset
-        )
-
-        self.transform_select_view = TransformSelectView()
-        self.transform_select_view.transform_type_added_signal.connect(
-            self._on_transform_type_added
-        )
-        self.transform_select_view.transform_type_removed_signal.connect(
-            self._on_transform_type_removed
-        )
-        self.transform_select_view.file_option_changed_signal.connect(
-            self._on_default_file_selection_change
-        )
-
-        self.run_button = QPushButton("Run")
-        self.run_button.clicked.connect(self._on_run_button_click)
-        self.run_button.setEnabled(False)
-
-        self.add_widget(header_widget(), collapsible=False)
+            ),
+            collapsible=False,
+        )
         self.add_widget(self.get_atlas_widget, widget_title="Select Images")
         self.add_widget(
             self.adjust_moving_image_widget, widget_title="Prepare Images"
@@ -284,7 +263,6 @@
         adjust_napari_image_layer(self._moving_image, 0, 0, 0)
 
     def _on_run_button_click(self):
-        from brainglobe_registration.elastix.register import run_registration
 
         current_atlas_slice = self._viewer.dims.current_step[0]
 
