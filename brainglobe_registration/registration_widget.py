"""
A napari widget to view atlases.

Atlases that are exposed by the Brainglobe atlas API are
shown in a table view using the Qt model/view framework
[Qt Model/View framework](https://doc.qt.io/qt-6/model-view-programming.html)

Users can download and add the atlas images/structures as layers to the viewer.
"""

from pathlib import Path
from typing import Optional

import dask.array as da
import napari.layers
import numpy as np
import numpy.typing as npt
from brainglobe_atlasapi import BrainGlobeAtlas
from brainglobe_atlasapi.list_atlases import get_downloaded_atlases
from brainglobe_utils.qtpy.collapsible_widget import CollapsibleWidgetContainer
from brainglobe_utils.qtpy.dialog import display_info
from brainglobe_utils.qtpy.logo import header_widget
from dask_image.ndinterp import affine_transform as dask_affine_transform
from napari.qt.threading import thread_worker
from napari.utils.events import Event
from napari.utils.notifications import show_error
from napari.viewer import Viewer
from pytransform3d.rotations import active_matrix_from_angle
<<<<<<< HEAD
from qtpy.QtWidgets import (
    QCheckBox,
    QFileDialog,
    QHBoxLayout,
    QLabel,
    QLineEdit,
    QPushButton,
    QTabWidget,
    QWidget,
)
=======
from qtpy.QtWidgets import QCheckBox, QPushButton, QScrollArea, QTabWidget
>>>>>>> 539851f5
from skimage.segmentation import find_boundaries
from skimage.transform import rescale
from tifffile import imwrite

from brainglobe_registration.utils.utils import (
    adjust_napari_image_layer,
    calculate_areas,
    calculate_rotated_bounding_box,
    check_atlas_installed,
    filter_plane,
    find_layer_index,
    get_image_layer_names,
    open_parameter_file,
)
from brainglobe_registration.widgets.adjust_moving_image_view import (
    AdjustMovingImageView,
)
from brainglobe_registration.widgets.parameter_list_view import (
    RegistrationParameterListView,
)
from brainglobe_registration.widgets.select_images_view import SelectImagesView
from brainglobe_registration.widgets.transform_select_view import (
    TransformSelectView,
)


class RegistrationWidget(QScrollArea):
    def __init__(self, napari_viewer: Viewer):
        super().__init__()
        self.widget = CollapsibleWidgetContainer()
        self.widget.setContentsMargins(10, 10, 10, 10)

        self._viewer = napari_viewer
        self._atlas: Optional[BrainGlobeAtlas] = None
        self._atlas_data_layer: Optional[napari.layers.Image] = None
        self._atlas_annotations_layer: Optional[napari.layers.Labels] = None
        self._moving_image: Optional[napari.layers.Image] = None
        self._moving_image_data_backup: Optional[npt.NDArray] = None
        # Flag to differentiate between manual and automatic atlas deletion
        self._automatic_deletion_flag = False

        self.transform_params: dict[str, dict] = {
            "affine": {},
            "bspline": {},
        }
        self.transform_selections = []

        for transform_type in self.transform_params:
            file_path = (
                Path(__file__).parent.resolve()
                / "parameters"
                / "ara_tools"
                / f"{transform_type}.txt"
            )

            if file_path.exists():
                self.transform_params[transform_type] = open_parameter_file(
                    file_path
                )
                self.transform_selections.append(
                    (transform_type, self.transform_params[transform_type])
                )

        # Hacky way of having an empty first option for the dropdown
        self._available_atlases = ["------"] + get_downloaded_atlases()
        self._sample_images = get_image_layer_names(self._viewer)

        self.output_directory: Optional[Path] = None

        if len(self._sample_images) > 0:
            self._moving_image = self._viewer.layers[0]
        else:
            self._moving_image = None

        self.get_atlas_widget = SelectImagesView(
            available_atlases=self._available_atlases,
            sample_image_names=self._sample_images,
            parent=self,
        )
        self.get_atlas_widget.atlas_index_change.connect(
            self._on_atlas_dropdown_index_changed
        )
        self.get_atlas_widget.moving_image_index_change.connect(
            self._on_sample_dropdown_index_changed
        )
        self.get_atlas_widget.sample_image_popup_about_to_show.connect(
            self._on_sample_popup_about_to_show
        )

        self.adjust_moving_image_widget = AdjustMovingImageView(parent=self)
        self.adjust_moving_image_widget.adjust_image_signal.connect(
            self._on_adjust_moving_image
        )
        self.adjust_moving_image_widget.reset_image_signal.connect(
            self._on_adjust_moving_image_reset_button_click
        )
        self.adjust_moving_image_widget.scale_image_signal.connect(
            self._on_scale_moving_image
        )
        self.adjust_moving_image_widget.atlas_rotation_signal.connect(
            self._on_adjust_atlas_rotation
        )
        self.adjust_moving_image_widget.reset_atlas_signal.connect(
            self._on_atlas_reset
        )

        self.transform_select_view = TransformSelectView()
        self.transform_select_view.transform_type_added_signal.connect(
            self._on_transform_type_added
        )
        self.transform_select_view.transform_type_removed_signal.connect(
            self._on_transform_type_removed
        )
        self.transform_select_view.file_option_changed_signal.connect(
            self._on_default_file_selection_change
        )

        # Use decorator to connect to layer deletion event
        self._connect_events()

        self.filter_checkbox = QCheckBox("Filter Images")
        self.filter_checkbox.setChecked(False)

        self.output_directory_widget = QWidget()
        self.output_directory_widget.setLayout(QHBoxLayout())

        self.output_directory_text_field = QLineEdit()
        self.output_directory_text_field.editingFinished.connect(
            self._on_output_directory_text_edited
        )
        self.output_directory_widget.layout().addWidget(
            self.output_directory_text_field
        )

        self.open_file_dialog = QPushButton("Browse")
        self.open_file_dialog.clicked.connect(
            self._on_open_file_dialog_clicked
        )
        self.output_directory_widget.layout().addWidget(self.open_file_dialog)

        self.run_button = QPushButton("Run")
        self.run_button.clicked.connect(self._on_run_button_click)
        self.run_button.setEnabled(False)

        self.widget.add_widget(
            header_widget(
                "brainglobe-<br>registration",  # line break at <br>
                "Registration with Elastix",
                github_repo_name="brainglobe-registration",
            ),
            collapsible=False,
        )
        self.widget.add_widget(
            self.get_atlas_widget, widget_title="Select Images"
        )
        self.widget.add_widget(
            self.adjust_moving_image_widget, widget_title="Prepare Images"
        )
        self.widget.add_widget(
            self.transform_select_view, widget_title="Select Transformations"
        )

        self.parameter_setting_tabs_lists = []
        self.parameters_tab = QTabWidget(parent=self)

        for transform_type in self.transform_params:
            new_tab = RegistrationParameterListView(
                param_dict=self.transform_params[transform_type],
                transform_type=transform_type,
            )

            self.parameters_tab.addTab(new_tab, transform_type)
            self.parameter_setting_tabs_lists.append(new_tab)

        self.widget.add_widget(
            self.parameters_tab, widget_title="Advanced Settings (optional)"
        )

        self.widget.add_widget(self.filter_checkbox, collapsible=False)

<<<<<<< HEAD
        self.add_widget(QLabel("Output Directory"), collapsible=False)
        self.add_widget(self.output_directory_widget, collapsible=False)

        self.add_widget(self.run_button, collapsible=False)
=======
        self.widget.add_widget(self.run_button, collapsible=False)
>>>>>>> 539851f5

        self.widget.layout().itemAt(1).widget().collapse(animate=False)

        check_atlas_installed(self)

        self.setWidgetResizable(True)
        self.setWidget(self.widget)

    def _connect_events(self):
        @self._viewer.layers.events.removed.connect
        def _on_layer_deleted(event: Event):
            if not self._automatic_deletion_flag:
                self._handle_layer_deletion(event)

    def _handle_layer_deletion(self, event: Event):
        deleted_layer = event.value

        # Check if the deleted layer is the moving image
        if self._moving_image == deleted_layer:
            self._moving_image = None
            self._moving_image_data_backup = None
            self._update_dropdowns()

        # Check if deleted layer is the atlas reference / atlas annotations
        if (
            self._atlas_data_layer == deleted_layer
            or self._atlas_annotations_layer == deleted_layer
        ):
            # Reset the atlas selection combobox
            self.get_atlas_widget.reset_atlas_combobox()

    def _delete_atlas_layers(self):
        # Delete atlas reference layer if it exists
        if self._atlas_data_layer in self._viewer.layers:
            self._viewer.layers.remove(self._atlas_data_layer)

        # Delete atlas annotations layer if it exists
        if self._atlas_annotations_layer in self._viewer.layers:
            self._viewer.layers.remove(self._atlas_annotations_layer)

        # Clear atlas attributes
        self._atlas = None
        self._atlas_data_layer = None
        self._atlas_annotations_layer = None
        self.run_button.setEnabled(False)
        self._viewer.grid.enabled = False

    def _update_dropdowns(self):
        # Extract the names of the remaining layers
        layer_names = get_image_layer_names(self._viewer)
        # Update the dropdowns in SelectImagesView
        self.get_atlas_widget.update_sample_image_names(layer_names)

    def _on_atlas_dropdown_index_changed(self, index):
        # Hacky way of having an empty first dropdown
        if index == 0:
            self._delete_atlas_layers()
            return

        atlas_name = self._available_atlases[index]

        if self._atlas:
            # Set flag to True when atlas is changed, not manually deleted
            # Ensures atlas index does not reset to 0
            self._automatic_deletion_flag = True
            try:
                self._delete_atlas_layers()
            finally:
                self._automatic_deletion_flag = False

        self.run_button.setEnabled(True)

        self._atlas = BrainGlobeAtlas(atlas_name)
        dask_reference = da.from_array(
            self._atlas.reference,
            chunks=(
                1,
                self._atlas.reference.shape[1],
                self._atlas.reference.shape[2],
            ),
        )
        dask_annotations = da.from_array(
            self._atlas.annotation,
            chunks=(
                1,
                self._atlas.annotation.shape[1],
                self._atlas.annotation.shape[2],
            ),
        )

        contrast_max = np.max(
            dask_reference[dask_reference.shape[0] // 2]
        ).compute()
        self._atlas_data_layer = self._viewer.add_image(
            dask_reference,
            name=atlas_name,
            colormap="gray",
            blending="translucent",
            contrast_limits=[0, contrast_max],
            multiscale=False,
        )
        self._atlas_annotations_layer = self._viewer.add_labels(
            dask_annotations,
            name="Annotations",
            visible=False,
        )

        self._viewer.grid.enabled = True

    def _on_sample_dropdown_index_changed(self, index):
        viewer_index = find_layer_index(
            self._viewer, self._sample_images[index]
        )
        if viewer_index == -1:
            self._moving_image = None
            self._moving_image_data_backup = None

            return

        self._moving_image = self._viewer.layers[viewer_index]
        self._moving_image_data_backup = self._moving_image.data.copy()

    def _on_adjust_moving_image(self, x: int, y: int, rotate: float):
        if not self._moving_image:
            show_error(
                "No moving image selected."
                "Please select a moving image before adjusting"
            )
            return
        adjust_napari_image_layer(self._moving_image, x, y, rotate)

    def _on_adjust_moving_image_reset_button_click(self):
        if not self._moving_image:
            show_error(
                "No moving image selected. "
                "Please select a moving image before adjusting"
            )
            return
        adjust_napari_image_layer(self._moving_image, 0, 0, 0)

    def _on_output_directory_text_edited(self):
        self.output_directory = Path(self.output_directory_text_field.text())

    def _on_open_file_dialog_clicked(self) -> None:
        """
        Open a file dialog to select the output directory.
        """
        output_directory_str = QFileDialog.getExistingDirectory(
            self, "Select the output directory", str(Path.home())
        )
        # A blank string is returned if the user cancels the dialog
        if not output_directory_str:
            return

        self.output_directory = Path(output_directory_str)
        self.output_directory_text_field.setText(str(self.output_directory))

    def _on_run_button_click(self):
        from brainglobe_registration.elastix.register import (
            calculate_deformation_field,
            invert_transformation,
            run_registration,
            transform_annotation_image,
            transform_image,
        )

        if self._atlas_data_layer is None:
            display_info(
                widget=self,
                title="Warning",
                message="Please select an atlas before clicking 'Run'.",
            )
            return

        if self._moving_image == self._atlas_data_layer:
            display_info(
                widget=self,
                title="Warning",
                message="Your moving image cannot be an atlas.",
            )
            return

        current_atlas_slice = self._viewer.dims.current_step[0]

        if self.filter_checkbox.isChecked():
            atlas_layer = filter_plane(
                self._atlas_data_layer.data[
                    current_atlas_slice, :, :
                ].compute()
            )
            moving_image = filter_plane(self._moving_image.data)
        else:
            atlas_layer = self._atlas_data_layer.data[
                current_atlas_slice, :, :
            ]
            moving_image = self._moving_image.data

        result, parameters = run_registration(
            atlas_layer,
            moving_image,
            self.transform_selections,
            self.output_directory,
        )

        inverse_result, inverse_parameters = invert_transformation(
            atlas_layer,
            self.transform_selections,
            parameters,
            self.output_directory,
        )

        data_in_atlas_space = transform_image(moving_image, inverse_parameters)

        # Creating fresh array is necessary to avoid a crash on Windows
        # Otherwise self._atlas_annotations_layer.data.dtype.type returns
        # np.uintc which is not supported by ITK. After creating a new array
        # annotations.dtype.type returns np.uint32 which is supported by ITK.
        annotation = np.array(
            self._atlas_annotations_layer.data[current_atlas_slice, :, :],
            dtype=np.uint32,
        )

        registered_annotation_image = transform_annotation_image(
            annotation,
            parameters,
        )

        registered_hemisphere = transform_annotation_image(
            self._atlas.hemispheres[current_atlas_slice, :, :], parameters
        )

        boundaries = find_boundaries(
            registered_annotation_image, mode="inner"
        ).astype(np.int8, copy=False)

        deformation_field = calculate_deformation_field(
            moving_image, parameters
        )

        self._viewer.add_image(result, name="Registered Image", visible=False)

        atlas_layer_index = find_layer_index(
            self._viewer, self._atlas.atlas_name
        )
        self._viewer.layers[atlas_layer_index].visible = False

        self._viewer.add_labels(
            registered_annotation_image,
            name="Registered Annotations",
            visible=False,
        )
        self._viewer.add_image(
            boundaries,
            name="Registered Boundaries",
            visible=True,
            blending="additive",
            opacity=0.8,
        )
        self._viewer.add_image(
            data_in_atlas_space,
            name="Inverse Registered Image",
            visible=False,
        )

        self._viewer.grid.enabled = False

        if self.output_directory:
            self.save_outputs(
                boundaries,
                deformation_field,
                moving_image,
                data_in_atlas_space,
                result,
                registered_annotation_image,
                registered_hemisphere,
            )

            areas_path = self.output_directory / "areas.csv"
            calculate_areas(
                self._atlas,
                registered_annotation_image,
                registered_hemisphere,
                areas_path,
            )

    def _on_transform_type_added(
        self, transform_type: str, transform_order: int
    ) -> None:
        if transform_order > len(self.transform_selections):
            raise IndexError(
                f"Transform added out of order index: {transform_order}"
                f" is greater than length: {len(self.transform_selections)}"
            )
        elif len(self.parameter_setting_tabs_lists) == transform_order:
            self.transform_selections.append(
                (transform_type, self.transform_params[transform_type].copy())
            )
            new_tab = RegistrationParameterListView(
                param_dict=self.transform_selections[transform_order][1],
                transform_type=transform_type,
            )
            self.parameters_tab.addTab(new_tab, transform_type)
            self.parameter_setting_tabs_lists.append(new_tab)

        else:
            self.transform_selections[transform_order] = (
                transform_type,
                self.transform_params[transform_type],
            )
            self.parameters_tab.setTabText(transform_order, transform_type)
            self.parameter_setting_tabs_lists[transform_order].set_data(
                self.transform_params[transform_type].copy()
            )

    def _on_transform_type_removed(self, transform_order: int) -> None:
        if transform_order >= len(self.transform_selections):
            raise IndexError("Transform removed out of order")
        else:
            self.transform_selections.pop(transform_order)
            self.parameters_tab.removeTab(transform_order)
            self.parameter_setting_tabs_lists.pop(transform_order)

    def _on_default_file_selection_change(
        self, default_file_type: str, index: int
    ) -> None:
        if index >= len(self.transform_selections):
            raise IndexError("Transform file selection out of order")

        transform_type = self.transform_selections[index][0]
        file_path = (
            Path(__file__).parent.resolve()
            / "parameters"
            / default_file_type
            / f"{transform_type}.txt"
        )

        if not file_path.exists():
            file_path = (
                Path(__file__).parent.resolve()
                / "parameters"
                / "elastix_default"
                / f"{transform_type}.txt"
            )

        param_dict = open_parameter_file(file_path)

        self.transform_selections[index] = (transform_type, param_dict)
        self.parameter_setting_tabs_lists[index].set_data(param_dict)

    def _on_sample_popup_about_to_show(self):
        self._sample_images = get_image_layer_names(self._viewer)
        self.get_atlas_widget.update_sample_image_names(self._sample_images)

    def _on_scale_moving_image(self, x: float, y: float):
        """
        Scale the moving image to have resolution equal to the atlas.

        Parameters
        ------------
        x : float
            Moving image x pixel size (> 0.0).
        y : float
            Moving image y pixel size (> 0.0).

        Will show an error if the pixel sizes are less than or equal to 0.
        Will show an error if the moving image or atlas is not selected.
        """
        if x <= 0 or y <= 0:
            show_error("Pixel sizes must be greater than 0")
            return

        if not (self._moving_image and self._atlas):
            show_error(
                "Sample image or atlas not selected. "
                "Please select a sample image and atlas before scaling",
            )
            return

        if self._moving_image_data_backup is None:
            self._moving_image_data_backup = self._moving_image.data.copy()

        x_factor = x / self._atlas.resolution[0]
        y_factor = y / self._atlas.resolution[1]

        self._moving_image.data = rescale(
            self._moving_image_data_backup,
            (y_factor, x_factor),
            mode="constant",
            preserve_range=True,
            anti_aliasing=True,
        )

    def _on_adjust_atlas_rotation(self, pitch: float, yaw: float, roll: float):
        if not (
            self._atlas
            and self._atlas_data_layer
            and self._atlas_annotations_layer
        ):
            show_error(
                "No atlas selected. Please select an atlas before rotating"
            )
            return

        # Create the rotation matrix
        roll_matrix = active_matrix_from_angle(0, np.deg2rad(roll))
        yaw_matrix = active_matrix_from_angle(1, np.deg2rad(yaw))
        pitch_matrix = active_matrix_from_angle(2, np.deg2rad(pitch))

        # Combine rotation matrices
        rotation_matrix = yaw_matrix @ pitch_matrix @ roll_matrix

        full_matrix = np.eye(4)
        full_matrix[:3, :3] = rotation_matrix

        # Translate the origin to the center of the image
        origin = np.asarray(self._atlas.reference.shape) / 2
        translate_matrix = np.eye(4)
        translate_matrix[:-1, -1] = -origin

        bounding_box = calculate_rotated_bounding_box(
            self._atlas.reference.shape, full_matrix
        )
        new_translation = np.asarray(bounding_box) / 2
        post_rotate_translation = np.eye(4)
        post_rotate_translation[:3, -1] = new_translation

        # Combine the matrices. The order of operations is:
        # 1. Translate the origin to the center of the image
        # 2. Rotate the image
        # 3. Translate the origin back to the top left corner
        transform_matrix = (
            post_rotate_translation @ full_matrix @ translate_matrix
        )

        self._atlas_data_layer.data = dask_affine_transform(
            self._atlas.reference,
            np.linalg.inv(transform_matrix),
            order=2,
            output_shape=bounding_box,
            output_chunks=(2, bounding_box[1], bounding_box[2]),
        )

        self._atlas_annotations_layer.data = dask_affine_transform(
            self._atlas.annotation,
            np.linalg.inv(transform_matrix),
            order=0,
            output_shape=bounding_box,
            output_chunks=(2, bounding_box[1], bounding_box[2]),
        )

        # Resets the viewer grid to update the grid to the new atlas
        # The grid is disabled and re-enabled to force the grid to update
        self._viewer.reset_view()
        self._viewer.grid.enabled = False
        self._viewer.grid.enabled = True

        worker = self.compute_atlas_rotation(self._atlas_data_layer.data)
        worker.returned.connect(self.set_atlas_layer_data)
        worker.start()

    @thread_worker
    def compute_atlas_rotation(self, dask_array: da.Array):
        self.adjust_moving_image_widget.reset_atlas_button.setEnabled(False)
        self.adjust_moving_image_widget.adjust_atlas_rotation.setEnabled(False)

        computed_array = dask_array.compute()

        self.adjust_moving_image_widget.reset_atlas_button.setEnabled(True)
        self.adjust_moving_image_widget.adjust_atlas_rotation.setEnabled(True)

        return computed_array

    def set_atlas_layer_data(self, new_data):
        self._atlas_data_layer.data = new_data

    def _on_atlas_reset(self):
        if not self._atlas:
            show_error(
                "No atlas selected. Please select an atlas before resetting"
            )
            return

        self._atlas_data_layer.data = self._atlas.reference
        self._atlas_annotations_layer.data = self._atlas.annotation
        self._viewer.grid.enabled = False
        self._viewer.grid.enabled = True

    def save_outputs(
        self,
        boundaries: npt.NDArray,
        deformation_field: npt.NDArray,
        downsampled: npt.NDArray,
        data_in_atlas_space: npt.NDArray,
        atlas_in_data_space: npt.NDArray,
        annotation_in_data_space: npt.NDArray,
        registered_hemisphere: npt.NDArray,
    ):
        """
        Save the outputs of the registration to the output directory.

        The outputs are saved as per
        https://brainglobe.info/documentation/brainreg/user-guide/output-files.html

        Parameters
        ----------
        boundaries: npt.NDArray
            The area boundaries of the registered annotation image.
        deformation_field: npt.NDArray
            The deformation field.
        downsampled: npt.NDArray
            The downsampled moving image.
        data_in_atlas_space: npt.NDArray
            The moving image in atlas space.
        atlas_in_data_space: npt.NDArray
            The atlas in data space.
        annotation_in_data_space: npt.NDArray
            The annotation in data space.#
        registered_hemisphere: npt.NDArray
            The hemisphere annotation in data space.
        """
        assert self._moving_image
        assert self.output_directory

        imwrite(self.output_directory / "boundaries.tiff", boundaries)

        for i in range(deformation_field.shape[-1]):
            imwrite(
                self.output_directory / f"deformation_field_{i}.tiff",
                deformation_field[:, :, i],
            )

        imwrite(self.output_directory / "downsampled.tiff", downsampled)
        imwrite(
            self.output_directory
            / f"downsampled_standard_{self._moving_image.name}.tiff",
            data_in_atlas_space,
        )
        imwrite(
            self.output_directory / "registered_atlas.tiff",
            annotation_in_data_space,
        )

        imwrite(
            self.output_directory / "registered_hemispheres.tiff",
            registered_hemisphere,
        )<|MERGE_RESOLUTION|>--- conflicted
+++ resolved
@@ -26,7 +26,6 @@
 from napari.utils.notifications import show_error
 from napari.viewer import Viewer
 from pytransform3d.rotations import active_matrix_from_angle
-<<<<<<< HEAD
 from qtpy.QtWidgets import (
     QCheckBox,
     QFileDialog,
@@ -34,12 +33,10 @@
     QLabel,
     QLineEdit,
     QPushButton,
+    QScrollArea,
     QTabWidget,
     QWidget,
 )
-=======
-from qtpy.QtWidgets import QCheckBox, QPushButton, QScrollArea, QTabWidget
->>>>>>> 539851f5
 from skimage.segmentation import find_boundaries
 from skimage.transform import rescale
 from tifffile import imwrite
@@ -220,14 +217,9 @@
 
         self.widget.add_widget(self.filter_checkbox, collapsible=False)
 
-<<<<<<< HEAD
-        self.add_widget(QLabel("Output Directory"), collapsible=False)
-        self.add_widget(self.output_directory_widget, collapsible=False)
-
-        self.add_widget(self.run_button, collapsible=False)
-=======
+        self.widget.add_widget(QLabel("Output Directory"), collapsible=False)
+        self.widget.add_widget(self.output_directory_widget, collapsible=False)
         self.widget.add_widget(self.run_button, collapsible=False)
->>>>>>> 539851f5
 
         self.widget.layout().itemAt(1).widget().collapse(animate=False)
 
