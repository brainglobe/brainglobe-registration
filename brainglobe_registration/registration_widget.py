"""
A napari widget to view atlases.

Atlases that are exposed by the Brainglobe atlas API are
shown in a table view using the Qt model/view framework
[Qt Model/View framework](https://doc.qt.io/qt-6/model-view-programming.html)

Users can download and add the atlas images/structures as layers to the viewer.
"""

from pathlib import Path

import dask.array as da
import numpy as np
from bg_atlasapi import BrainGlobeAtlas
from bg_atlasapi.list_atlases import get_downloaded_atlases
from brainglobe_utils.qtpy.collapsible_widget import CollapsibleWidgetContainer
<<<<<<< HEAD
from dask_image.ndinterp import affine_transform as affine_transform
from napari.qt.threading import thread_worker
from napari.utils.notifications import show_error
from napari.viewer import Viewer
from pytransform3d.rotations import active_matrix_from_angle
=======
from napari.utils.notifications import show_error
from napari.viewer import Viewer
>>>>>>> a09d4e69
from qtpy.QtWidgets import (
    QPushButton,
    QTabWidget,
)
from skimage.segmentation import find_boundaries
from skimage.transform import rescale

from brainglobe_registration.elastix.register import run_registration
from brainglobe_registration.utils.brainglobe_logo import header_widget
from brainglobe_registration.utils.utils import (
    adjust_napari_image_layer,
    calculate_rotated_bounding_box,
    find_layer_index,
    get_image_layer_names,
    open_parameter_file,
)
from brainglobe_registration.widgets.adjust_moving_image_view import (
    AdjustMovingImageView,
)
from brainglobe_registration.widgets.parameter_list_view import (
    RegistrationParameterListView,
)
from brainglobe_registration.widgets.select_images_view import SelectImagesView
from brainglobe_registration.widgets.transform_select_view import (
    TransformSelectView,
)


class RegistrationWidget(CollapsibleWidgetContainer):
    def __init__(self, napari_viewer: Viewer):
        super().__init__()
        self.setContentsMargins(10, 10, 10, 10)

        self._viewer = napari_viewer
        self._atlas: BrainGlobeAtlas = None
        self._moving_image = None
        self._moving_image_data_backup = None

        self.transform_params: dict[str, dict] = {
            "rigid": {},
            "affine": {},
            "bspline": {},
        }
        self.transform_selections = []

        for transform_type in self.transform_params:
            file_path = (
                Path(__file__).parent.resolve()
                / "parameters"
                / "elastix_default"
                / f"{transform_type}.txt"
            )

            if file_path.exists():
                self.transform_params[transform_type] = open_parameter_file(
                    file_path
                )
                self.transform_selections.append(
                    (transform_type, self.transform_params[transform_type])
                )

        # Hacky way of having an empty first option for the dropdown
        self._available_atlases = ["------"] + get_downloaded_atlases()
        self._sample_images = get_image_layer_names(self._viewer)

        if len(self._sample_images) > 0:
            self._moving_image = self._viewer.layers[0]
        else:
            self._moving_image = None

        self.get_atlas_widget = SelectImagesView(
            available_atlases=self._available_atlases,
            sample_image_names=self._sample_images,
            parent=self,
        )
        self.get_atlas_widget.atlas_index_change.connect(
            self._on_atlas_dropdown_index_changed
        )
        self.get_atlas_widget.moving_image_index_change.connect(
            self._on_sample_dropdown_index_changed
        )
        self.get_atlas_widget.sample_image_popup_about_to_show.connect(
            self._on_sample_popup_about_to_show
        )

        self.adjust_moving_image_widget = AdjustMovingImageView(parent=self)
        self.adjust_moving_image_widget.adjust_image_signal.connect(
            self._on_adjust_moving_image
        )
        self.adjust_moving_image_widget.reset_image_signal.connect(
            self._on_adjust_moving_image_reset_button_click
        )
        self.adjust_moving_image_widget.scale_image_signal.connect(
            self._on_scale_moving_image
        )
<<<<<<< HEAD
        self.adjust_moving_image_widget.atlas_rotation_signal.connect(
            self._on_adjust_atlas_rotation
        )
        self.adjust_moving_image_widget.reset_atlas_signal.connect(
            self._on_atlas_reset
        )
=======
>>>>>>> a09d4e69

        self.transform_select_view = TransformSelectView()
        self.transform_select_view.transform_type_added_signal.connect(
            self._on_transform_type_added
        )
        self.transform_select_view.transform_type_removed_signal.connect(
            self._on_transform_type_removed
        )
        self.transform_select_view.file_option_changed_signal.connect(
            self._on_default_file_selection_change
        )

        self.run_button = QPushButton("Run")
        self.run_button.clicked.connect(self._on_run_button_click)
        self.run_button.setEnabled(False)

        self.add_widget(header_widget(), collapsible=False)
        self.add_widget(self.get_atlas_widget, widget_title="Select Images")
        self.add_widget(
<<<<<<< HEAD
            self.adjust_moving_image_widget, widget_title="Prepare Images"
=======
            self.adjust_moving_image_widget, widget_title="Adjust Sample Image"
>>>>>>> a09d4e69
        )
        self.add_widget(
            self.transform_select_view, widget_title="Select Transformations"
        )

        self.parameter_setting_tabs_lists = []
        self.parameters_tab = QTabWidget()

        for transform_type in self.transform_params:
            new_tab = RegistrationParameterListView(
                param_dict=self.transform_params[transform_type],
                transform_type=transform_type,
            )

            self.parameters_tab.addTab(new_tab, transform_type)
            self.parameter_setting_tabs_lists.append(new_tab)

        self.add_widget(self.parameters_tab, widget_title="Advanced Settings")
        self.add_widget(self.run_button, collapsible=False)

        self.layout().itemAt(1).widget().collapse(animate=False)

    def _on_atlas_dropdown_index_changed(self, index):
        # Hacky way of having an empty first dropdown
        if index == 0:
            if self._atlas:
                current_atlas_layer_index = find_layer_index(
                    self._viewer, self._atlas.atlas_name
                )

                self._viewer.layers.pop(current_atlas_layer_index)
                self._atlas = None
                self.run_button.setEnabled(False)
                self._viewer.grid.enabled = False

            return

        atlas_name = self._available_atlases[index]
        atlas = BrainGlobeAtlas(atlas_name)

        if self._atlas:
            current_atlas_layer_index = find_layer_index(
                self._viewer, self._atlas.atlas_name
            )

            self._viewer.layers.pop(current_atlas_layer_index)
        else:
            self.run_button.setEnabled(True)

        dask_atlas_reference = da.from_array(
            atlas.reference,
            chunks=(1, atlas.reference.shape[1], atlas.reference.shape[2]),
        )

        self._viewer.add_image(
            dask_atlas_reference,
            name=atlas_name,
            colormap="gray",
            blending="translucent",
            contrast_limits=[0, 350],
            multiscale=False,
        )

        self._atlas = BrainGlobeAtlas(atlas_name=atlas_name)
        self._viewer.grid.enabled = True

    def _on_sample_dropdown_index_changed(self, index):
        viewer_index = find_layer_index(
            self._viewer, self._sample_images[index]
        )
        self._moving_image = self._viewer.layers[viewer_index]
        self._moving_image_data_backup = self._moving_image.data.copy()

    def _on_adjust_moving_image(self, x: int, y: int, rotate: float):
        adjust_napari_image_layer(self._moving_image, x, y, rotate)

    def _on_adjust_moving_image_reset_button_click(self):
        adjust_napari_image_layer(self._moving_image, 0, 0, 0)

    def _on_run_button_click(self):
        current_atlas_slice = self._viewer.dims.current_step[0]

        result, parameters, registered_annotation_image = run_registration(
            self._atlas.reference[current_atlas_slice, :, :],
            self._moving_image.data,
            self._atlas.annotation[current_atlas_slice, :, :],
            self.transform_selections,
        )

        boundaries = find_boundaries(
            registered_annotation_image, mode="inner"
        ).astype(np.int8, copy=False)

        self._viewer.add_image(result, name="Registered Image", visible=False)

        atlas_layer_index = find_layer_index(
            self._viewer, self._atlas.atlas_name
        )
        self._viewer.layers[atlas_layer_index].visible = False

        self._viewer.add_labels(
            registered_annotation_image.astype(np.uint32, copy=False),
            name="Registered Annotations",
            visible=False,
        )
        self._viewer.add_image(
            boundaries,
            name="Registered Boundaries",
            visible=True,
            blending="additive",
            opacity=0.8,
        )

        self._viewer.grid.enabled = False

    def _on_transform_type_added(
        self, transform_type: str, transform_order: int
    ) -> None:
        if transform_order > len(self.transform_selections):
            raise IndexError(
                f"Transform added out of order index: {transform_order}"
                f" is greater than length: {len(self.transform_selections)}"
            )
        elif len(self.parameter_setting_tabs_lists) == transform_order:
            self.transform_selections.append(
                (transform_type, self.transform_params[transform_type].copy())
            )
            new_tab = RegistrationParameterListView(
                param_dict=self.transform_selections[transform_order][1],
                transform_type=transform_type,
            )
            self.parameters_tab.addTab(new_tab, transform_type)
            self.parameter_setting_tabs_lists.append(new_tab)

        else:
            self.transform_selections[transform_order] = (
                transform_type,
                self.transform_params[transform_type],
            )
            self.parameters_tab.setTabText(transform_order, transform_type)
            self.parameter_setting_tabs_lists[transform_order].set_data(
                self.transform_params[transform_type].copy()
            )

    def _on_transform_type_removed(self, transform_order: int) -> None:
        if transform_order >= len(self.transform_selections):
            raise IndexError("Transform removed out of order")
        else:
            self.transform_selections.pop(transform_order)
            self.parameters_tab.removeTab(transform_order)
            self.parameter_setting_tabs_lists.pop(transform_order)

    def _on_default_file_selection_change(
        self, default_file_type: str, index: int
    ) -> None:
        if index >= len(self.transform_selections):
            raise IndexError("Transform file selection out of order")

        transform_type = self.transform_selections[index][0]
        file_path = (
            Path(__file__).parent.resolve()
            / "parameters"
            / default_file_type
            / f"{transform_type}.txt"
        )

        if not file_path.exists():
            file_path = (
                Path(__file__).parent.resolve()
                / "parameters"
                / "elastix_default"
                / f"{transform_type}.txt"
            )

        param_dict = open_parameter_file(file_path)

        self.transform_selections[index] = (transform_type, param_dict)
        self.parameter_setting_tabs_lists[index].set_data(param_dict)

    def _on_sample_popup_about_to_show(self):
        self._sample_images = get_image_layer_names(self._viewer)
        self.get_atlas_widget.update_sample_image_names(self._sample_images)

    def _on_scale_moving_image(self, x: float, y: float):
<<<<<<< HEAD
        if self._moving_image and self._atlas:
=======
        """
        Scale the moving image to have resolution equal to the atlas.

        Parameters
        ----------
        x : float
            Moving image x pixel size (> 0.0).
        y : float
            Moving image y pixel size (> 0.0).

        Will show an error if the pixel sizes are less than or equal to 0.
        Will show an error if the moving image or atlas is not selected.
        """
        if x <= 0 or y <= 0:
            show_error("Pixel sizes must be greater than 0")
            return

        if self._moving_image and self._atlas:
            if self._moving_image_data_backup is None:
                self._moving_image_data_backup = self._moving_image.data.copy()

>>>>>>> a09d4e69
            x_factor = x / self._atlas.resolution[0]
            y_factor = y / self._atlas.resolution[1]

            self._moving_image.data = rescale(
<<<<<<< HEAD
                self._moving_image.data,
=======
                self._moving_image_data_backup,
>>>>>>> a09d4e69
                (y_factor, x_factor),
                mode="constant",
                preserve_range=True,
                anti_aliasing=True,
            )
        else:
            show_error(
<<<<<<< HEAD
                "No sample image or atlas selected. "
                "Please select a sample image and atlas before scaling",
            )

    def _on_adjust_atlas_rotation(self, pitch: float, yaw: float, roll: float):
        if self._atlas:
            curr_atlas_layer_index = find_layer_index(
                self._viewer, self._atlas.atlas_name
            )

            roll_matrix = active_matrix_from_angle(0, np.deg2rad(roll))
            pitch_matrix = active_matrix_from_angle(2, np.deg2rad(pitch))
            yaw_matrix = active_matrix_from_angle(1, np.deg2rad(yaw))

            rot_matrix = roll_matrix @ pitch_matrix @ yaw_matrix

            full_matrix = np.eye(4)
            full_matrix[:-1, :-1] = rot_matrix

            origin = np.asarray(self._atlas.reference.shape) // 2
            translate_matrix = np.eye(4)
            translate_matrix[:-1, -1] = origin

            bounding_box = calculate_rotated_bounding_box(
                self._atlas.reference.shape, full_matrix
            )
            new_translation = np.asarray(bounding_box) // 2
            post_rotate_translation = np.eye(4)
            post_rotate_translation[:3, -1] = new_translation

            transform_matrix = (
                translate_matrix
                @ full_matrix
                @ np.linalg.inv(post_rotate_translation)
            )

            self._viewer.layers[
                curr_atlas_layer_index
            ].data = affine_transform(
                self._atlas.reference,
                transform_matrix,
                order=3,
                output_shape=bounding_box,
                output_chunks=(1, bounding_box[1], bounding_box[2]),
            )

            worker = self.compute_dask_array(
                self._viewer.layers[curr_atlas_layer_index].data,
                curr_atlas_layer_index,
            )
            worker.start()

            self._viewer.grid.enabled = False
            self._viewer.grid.enabled = True
        else:
            show_error(
                "No atlas selected. Please select an atlas before rotating"
            )

    @thread_worker
    def compute_dask_array(self, dask_array: da, viewer_index: int):
        self.adjust_moving_image_widget.reset_atlas_button.setEnabled(False)
        self.adjust_moving_image_widget.adjust_rotation_button.setEnabled(
            False
        )
        self._viewer.layers[viewer_index].data = np.array(dask_array)
        self.adjust_moving_image_widget.reset_atlas_button.setEnabled(True)
        self.adjust_moving_image_widget.adjust_rotation_button.setEnabled(True)

    def _on_atlas_reset(self):
        if self._atlas:
            curr_atlas_layer_index = find_layer_index(
                self._viewer, self._atlas.atlas_name
            )

            self._viewer.layers[
                curr_atlas_layer_index
            ].data = self._atlas.reference
            self._viewer.grid.enabled = False
            self._viewer.grid.enabled = True
        else:
            show_error(
                "No atlas selected. Please select an atlas before resetting"
=======
                "Sample image or atlas not selected. "
                "Please select a sample image and atlas before scaling",
>>>>>>> a09d4e69
            )<|MERGE_RESOLUTION|>--- conflicted
+++ resolved
@@ -15,16 +15,11 @@
 from bg_atlasapi import BrainGlobeAtlas
 from bg_atlasapi.list_atlases import get_downloaded_atlases
 from brainglobe_utils.qtpy.collapsible_widget import CollapsibleWidgetContainer
-<<<<<<< HEAD
 from dask_image.ndinterp import affine_transform as affine_transform
 from napari.qt.threading import thread_worker
 from napari.utils.notifications import show_error
 from napari.viewer import Viewer
 from pytransform3d.rotations import active_matrix_from_angle
-=======
-from napari.utils.notifications import show_error
-from napari.viewer import Viewer
->>>>>>> a09d4e69
 from qtpy.QtWidgets import (
     QPushButton,
     QTabWidget,
@@ -120,15 +115,12 @@
         self.adjust_moving_image_widget.scale_image_signal.connect(
             self._on_scale_moving_image
         )
-<<<<<<< HEAD
         self.adjust_moving_image_widget.atlas_rotation_signal.connect(
             self._on_adjust_atlas_rotation
         )
         self.adjust_moving_image_widget.reset_atlas_signal.connect(
             self._on_atlas_reset
         )
-=======
->>>>>>> a09d4e69
 
         self.transform_select_view = TransformSelectView()
         self.transform_select_view.transform_type_added_signal.connect(
@@ -148,11 +140,7 @@
         self.add_widget(header_widget(), collapsible=False)
         self.add_widget(self.get_atlas_widget, widget_title="Select Images")
         self.add_widget(
-<<<<<<< HEAD
             self.adjust_moving_image_widget, widget_title="Prepare Images"
-=======
-            self.adjust_moving_image_widget, widget_title="Adjust Sample Image"
->>>>>>> a09d4e69
         )
         self.add_widget(
             self.transform_select_view, widget_title="Select Transformations"
@@ -337,9 +325,6 @@
         self.get_atlas_widget.update_sample_image_names(self._sample_images)
 
     def _on_scale_moving_image(self, x: float, y: float):
-<<<<<<< HEAD
-        if self._moving_image and self._atlas:
-=======
         """
         Scale the moving image to have resolution equal to the atlas.
 
@@ -361,16 +346,11 @@
             if self._moving_image_data_backup is None:
                 self._moving_image_data_backup = self._moving_image.data.copy()
 
->>>>>>> a09d4e69
             x_factor = x / self._atlas.resolution[0]
             y_factor = y / self._atlas.resolution[1]
 
             self._moving_image.data = rescale(
-<<<<<<< HEAD
-                self._moving_image.data,
-=======
                 self._moving_image_data_backup,
->>>>>>> a09d4e69
                 (y_factor, x_factor),
                 mode="constant",
                 preserve_range=True,
@@ -378,8 +358,7 @@
             )
         else:
             show_error(
-<<<<<<< HEAD
-                "No sample image or atlas selected. "
+                "Sample image or atlas not selected. "
                 "Please select a sample image and atlas before scaling",
             )
 
@@ -462,8 +441,4 @@
         else:
             show_error(
                 "No atlas selected. Please select an atlas before resetting"
-=======
-                "Sample image or atlas not selected. "
-                "Please select a sample image and atlas before scaling",
->>>>>>> a09d4e69
             )