--- conflicted
+++ resolved
@@ -14,7 +14,6 @@
 import dask.array as da
 import napari.layers
 import numpy as np
-<<<<<<< HEAD
 import numpy.typing as npt
 from brainglobe_atlasapi import BrainGlobeAtlas
 from brainglobe_atlasapi.list_atlases import get_downloaded_atlases
@@ -23,11 +22,6 @@
 from dask_image.ndinterp import affine_transform as dask_affine_transform
 from napari.qt.threading import thread_worker
 from napari.utils.notifications import show_error
-=======
-from brainglobe_atlasapi import BrainGlobeAtlas
-from brainglobe_atlasapi.list_atlases import get_downloaded_atlases
-from brainglobe_utils.qtpy.logo import header_widget
->>>>>>> 95318861
 from napari.viewer import Viewer
 from pytransform3d.rotations import active_matrix_from_angle
 from qtpy.QtWidgets import (
@@ -101,25 +95,11 @@
         else:
             self._moving_image = None
 
-<<<<<<< HEAD
-=======
-        self.setLayout(QVBoxLayout())
-        self.layout().addWidget(
-            header_widget(
-                "brainglobe-<br>registration",  # line break at <br>
-                "Registration with Elastix",
-                github_repo_name="brainglobe-registration",
-            )
-        )
-
         self.main_tabs = QTabWidget(parent=self)
         self.main_tabs.setTabPosition(QTabWidget.West)
 
-        self.settings_tab = QGroupBox()
-        self.settings_tab.setLayout(QVBoxLayout())
         self.parameters_tab = QTabWidget()
 
->>>>>>> 95318861
         self.get_atlas_widget = SelectImagesView(
             available_atlases=self._available_atlases,
             sample_image_names=self._sample_images,
