"""
A napari widget to view atlases.

Atlases that are exposed by the Brainglobe atlas API are
shown in a table view using the Qt model/view framework
[Qt Model/View framework](https://doc.qt.io/qt-6/model-view-programming.html)

Users can download and add the atlas images/structures as layers to the viewer.
"""

import json
import logging
from pathlib import Path
from typing import Optional, Tuple

import dask.array as da
import napari.layers
import numpy as np
import numpy.typing as npt
from brainglobe_atlasapi import BrainGlobeAtlas
from brainglobe_atlasapi.config import get_brainglobe_dir
from brainglobe_atlasapi.list_atlases import get_downloaded_atlases
from brainglobe_space import AnatomicalSpace
from brainglobe_utils.qtpy.logo import header_widget
from dask_image.imread import imread as dask_imread
from dask_image.ndinterp import affine_transform as dask_affine_transform
from fancylog import fancylog
from napari.qt.threading import (
    create_worker,
    thread_worker,
)
from napari.utils.events import Event
from napari.utils.notifications import show_error
from napari.viewer import Viewer
from qt_niu.collapsible_widget import CollapsibleWidgetContainer
from qt_niu.dialog import display_info
from qtpy.QtWidgets import (
    QCheckBox,
    QFileDialog,
    QHBoxLayout,
    QLabel,
    QLineEdit,
    QPushButton,
    QScrollArea,
    QTabWidget,
    QWidget,
)
from skimage.segmentation import find_boundaries
from skimage.transform import rescale
from tifffile import imwrite

import brainglobe_registration
from brainglobe_registration.automated_target_selection import (
    run_bayesian_generator,
)
from brainglobe_registration.utils.logging import (
    StripANSIColorFilter,
    get_auto_slice_logging_args,
)
from brainglobe_registration.utils.transforms import (
    create_rotation_matrix,
    rotate_volume,
)
from brainglobe_registration.utils.utils import (
    calculate_region_size,
    check_atlas_installed,
    find_layer_index,
    get_data_from_napari_layer,
    get_image_layer_names,
    open_parameter_file,
    serialize_registration_widget,
)
from brainglobe_registration.widgets.adjust_moving_image_view import (
    AdjustMovingImageView,
)
from brainglobe_registration.widgets.parameter_list_view import (
    RegistrationParameterListView,
)
from brainglobe_registration.widgets.select_images_view import SelectImagesView
from brainglobe_registration.widgets.target_selection_widget import (
    AutoSliceDialog,
)
from brainglobe_registration.widgets.transform_select_view import (
    TransformSelectView,
)


class RegistrationWidget(QScrollArea):
    def __init__(self, napari_viewer: Viewer):
        super().__init__()
        self._widget = CollapsibleWidgetContainer()
        self._widget.setContentsMargins(10, 10, 10, 10)

        self._viewer = napari_viewer
        self._atlas: Optional[BrainGlobeAtlas] = None
        self._atlas_data_layer: Optional[napari.layers.Image] = None
        self._atlas_annotations_layer: Optional[napari.layers.Labels] = None
        self._atlas_transform_matrix: Optional[npt.NDArray] = None
        self._moving_image: Optional[napari.layers.Image] = None
        self._moving_image_data_backup: Optional[npt.NDArray] = None
        self.moving_anatomical_space: Optional[AnatomicalSpace] = None
        # Flag to differentiate between manual and automatic atlas deletion
        self._automatic_deletion_flag = False

        self.transform_params: dict[str, dict] = {
            "affine": {},
            "bspline": {},
        }
        self.transform_selections = []

        for transform_type in self.transform_params:
            file_path = (
                Path(__file__).parent.resolve()
                / "parameters"
                / "brainglobe_registration"
                / f"{transform_type}.txt"
            )

            if file_path.exists():
                self.transform_params[transform_type] = open_parameter_file(
                    file_path
                )
                self.transform_selections.append(
                    (transform_type, self.transform_params[transform_type])
                )

        # Hacky way of having an empty first option for the dropdown
        self._available_atlases = ["------"] + get_downloaded_atlases()
        self._sample_images = get_image_layer_names(self._viewer)

        self.output_directory: Optional[Path] = None

        if len(self._sample_images) > 0:
            self._moving_image = self._viewer.layers[0]
        else:
            self._moving_image = None

        self.get_atlas_widget = SelectImagesView(
            available_atlases=self._available_atlases,
            sample_image_names=self._sample_images,
            parent=self,
        )
        self.get_atlas_widget.atlas_index_change.connect(
            self._on_atlas_dropdown_index_changed
        )
        self.get_atlas_widget.moving_image_index_change.connect(
            self._on_sample_dropdown_index_changed
        )
        self.get_atlas_widget.sample_image_popup_about_to_show.connect(
            self._on_sample_popup_about_to_show
        )

        self.adjust_moving_image_widget = AdjustMovingImageView(
            parent=self,
            auto_slice_callback=self._open_auto_slice_dialog,
        )
        self.adjust_moving_image_widget.scale_image_signal.connect(
            self._on_scale_moving_image
        )
        self.adjust_moving_image_widget.atlas_rotation_signal.connect(
            self._on_adjust_atlas_rotation
        )
        self.adjust_moving_image_widget.reset_atlas_signal.connect(
            self._on_atlas_reset
        )

        self.transform_select_view = TransformSelectView()
        self.transform_select_view.transform_type_added_signal.connect(
            self._on_transform_type_added
        )
        self.transform_select_view.transform_type_removed_signal.connect(
            self._on_transform_type_removed
        )
        self.transform_select_view.file_option_changed_signal.connect(
            self._on_default_file_selection_change
        )

        # Use decorator to connect to layer deletion event
        self._connect_events()

        self.filter_checkbox = QCheckBox("Filter Images")
        self.filter_checkbox.setChecked(False)

        self.output_directory_widget = QWidget()
        self.output_directory_widget.setLayout(QHBoxLayout())

        self.output_directory_text_field = QLineEdit()
        self.output_directory_text_field.editingFinished.connect(
            self._on_output_directory_text_edited
        )
        self.output_directory_widget.layout().addWidget(
            self.output_directory_text_field
        )

        self.open_file_dialog = QPushButton("Browse")
        self.open_file_dialog.clicked.connect(
            self._on_open_file_dialog_clicked
        )
        self.output_directory_widget.layout().addWidget(self.open_file_dialog)

        self.run_button = QPushButton("Run")
        self.run_button.clicked.connect(self._on_run_button_click)
        self.run_button.setEnabled(False)

        self._widget.add_widget(
            header_widget(
                "brainglobe-<br>registration",  # line break at <br>
                "Registration with Elastix",
                github_repo_name="brainglobe-registration",
            ),
            collapsible=False,
        )
        self._widget.add_widget(
            self.get_atlas_widget, widget_title="Select Images"
        )
        self._widget.add_widget(
            self.adjust_moving_image_widget, widget_title="Prepare Images"
        )
        self._widget.add_widget(
            self.transform_select_view, widget_title="Select Transformations"
        )

        self.parameter_setting_tabs_lists = []
        self.parameters_tab = QTabWidget(parent=self)

        for transform_type in self.transform_params:
            new_tab = RegistrationParameterListView(
                param_dict=self.transform_params[transform_type],
                transform_type=transform_type,
            )

            self.parameters_tab.addTab(new_tab, transform_type)
            self.parameter_setting_tabs_lists.append(new_tab)

        self._widget.add_widget(
            self.parameters_tab, widget_title="Advanced Settings (optional)"
        )

        self._widget.add_widget(self.filter_checkbox, collapsible=False)

        self._widget.add_widget(QLabel("Output Directory"), collapsible=False)
        self._widget.add_widget(
            self.output_directory_widget, collapsible=False
        )
        self._widget.add_widget(self.run_button, collapsible=False)

        self._widget.layout().itemAt(1).widget().collapse(animate=False)

        check_atlas_installed(self)

        self.setWidgetResizable(True)
        self.setWidget(self._widget)

    def _connect_events(self):
        @self._viewer.layers.events.removed.connect
        def _on_layer_deleted(event: Event):
            if not self._automatic_deletion_flag:
                self._handle_layer_deletion(event)

    def _handle_layer_deletion(self, event: Event):
        deleted_layer = event.value

        # Check if the deleted layer is the moving image
        if self._moving_image == deleted_layer:
            self._moving_image = None
            self._moving_image_data_backup = None
            self._update_dropdowns()

        # Check if deleted layer is the atlas reference / atlas annotations
        if (
            self._atlas_data_layer == deleted_layer
            or self._atlas_annotations_layer == deleted_layer
        ):
            # Reset the atlas selection combobox
            self.get_atlas_widget.reset_atlas_combobox()

    def _delete_atlas_layers(self):
        # Delete atlas reference layer if it exists
        if self._atlas_data_layer in self._viewer.layers:
            self._viewer.layers.remove(self._atlas_data_layer)

        # Delete atlas annotations layer if it exists
        if self._atlas_annotations_layer in self._viewer.layers:
            self._viewer.layers.remove(self._atlas_annotations_layer)

        # Clear atlas attributes
        self._atlas = None
        self._atlas_data_layer = None
        self._atlas_annotations_layer = None
        self._atlas_transform_matrix = None
        self.run_button.setEnabled(False)
        self._viewer.grid.enabled = False

    def _update_dropdowns(self):
        # Extract the names of the remaining layers
        layer_names = get_image_layer_names(self._viewer)
        # Update the dropdowns in SelectImagesView
        self.get_atlas_widget.update_sample_image_names(layer_names)

    def _on_atlas_dropdown_index_changed(self, index):
        # Hacky way of having an empty first dropdown
        if index == 0:
            self._delete_atlas_layers()
            return

        atlas_name = self._available_atlases[index]

        if self._atlas:
            # Set flag to True when atlas is changed, not manually deleted
            # Ensures atlas index does not reset to 0
            self._automatic_deletion_flag = True
            try:
                self._delete_atlas_layers()
            finally:
                self._automatic_deletion_flag = False

        self.run_button.setEnabled(True)

        self._atlas = BrainGlobeAtlas(atlas_name)
        dask_reference = da.from_array(
            self._atlas.reference,
            chunks=(
                1,
                self._atlas.reference.shape[1],
                self._atlas.reference.shape[2],
            ),
        )
        dask_annotations = da.from_array(
            self._atlas.annotation,
            chunks=(
                1,
                self._atlas.annotation.shape[1],
                self._atlas.annotation.shape[2],
            ),
        ).astype(np.uint32)

        contrast_max = np.max(
            dask_reference[dask_reference.shape[0] // 2]
        ).compute()
        self._atlas_data_layer = self._viewer.add_image(
            dask_reference,
            name=atlas_name,
            colormap="gray",
            blending="translucent",
            contrast_limits=[0, contrast_max],
            multiscale=False,
        )
        self._atlas_annotations_layer = self._viewer.add_labels(
            dask_annotations,
            name="Annotations",
            visible=False,
        )

        self._viewer.grid.enabled = True

    def _on_sample_dropdown_index_changed(self, index):
        viewer_index = find_layer_index(
            self._viewer, self._sample_images[index]
        )
        if viewer_index == -1:
            self._moving_image = None
            self._moving_image_data_backup = None

            return

        self._moving_image = self._viewer.layers[viewer_index]
        self._moving_image_data_backup = self._moving_image.data.copy()

    def _on_output_directory_text_edited(self):
        self.output_directory = Path(self.output_directory_text_field.text())

    def _on_open_file_dialog_clicked(self) -> None:
        """
        Open a file dialog to select the output directory.
        """
        output_directory_str = QFileDialog.getExistingDirectory(
            self, "Select the output directory", str(Path.home())
        )
        # A blank string is returned if the user cancels the dialog
        if not output_directory_str:
            return

        self.output_directory = Path(output_directory_str)
        self.output_directory_text_field.setText(str(self.output_directory))

    def _on_run_button_click(self):
        if not (self._atlas and self._atlas_data_layer):
            display_info(
                widget=self,
                title="Warning",
                message="Please select an atlas before clicking 'Run'.",
            )
            return

        if not self._moving_image:
            display_info(
                widget=self,
                title="Warning",
                message="Please select a moving image before clicking 'Run'.",
            )
            return

        if self._moving_image == self._atlas_data_layer:
            display_info(
                widget=self,
                title="Warning",
                message="Your moving image cannot be an atlas.",
            )
            return

        if not self.output_directory:
            display_info(
                widget=self,
                title="Warning",
                message="Please select an output directory "
                "before clicking 'Run'.",
            )
            return

        from brainglobe_registration.elastix.register import (
            calculate_deformation_field,
            invert_transformation,
            run_registration,
            transform_annotation_image,
            transform_image,
        )

        moving_image = get_data_from_napari_layer(self._moving_image).astype(
            np.uint16
        )
        current_atlas_slice = self._viewer.dims.current_step[0]

        if self._moving_image.data.ndim == 2:
            atlas_selection = (
                slice(current_atlas_slice, current_atlas_slice + 1),
            )
            atlas_image = get_data_from_napari_layer(
                self._atlas_data_layer, atlas_selection
            ).astype(np.float32)
            annotation_image = get_data_from_napari_layer(
                self._atlas_annotations_layer, atlas_selection
            )

            moving_image = moving_image.astype(np.float32)

            for transform_selection in self.transform_selections:
                # Can't use a short for internal pixels on 2D images
                fixed_pixel_type = transform_selection[1].get(
                    "FixedInternalImagePixelType", []
                )
                moving_pixel_type = transform_selection[1].get(
                    "MovingInternalImagePixelType", []
                )
                if "float" not in fixed_pixel_type:
                    print(
                        f"Can not use {fixed_pixel_type} "
                        f"for internal pixels on 2D images, switching to float"
                    )
                    transform_selection[1]["FixedInternalImagePixelType"] = [
                        "float"
                    ]
                if "float" not in moving_pixel_type:
                    print(
                        f"Can not use {moving_pixel_type} "
                        f"for internal pixels on 2D images, switching to float"
                    )
                    transform_selection[1]["MovingInternalImagePixelType"] = [
                        "float"
                    ]
        else:
            atlas_image = get_data_from_napari_layer(self._atlas_data_layer)
            annotation_image = get_data_from_napari_layer(
                self._atlas_annotations_layer
            )

        for transform_selection in self.transform_selections:
            if "FixedImageDimension" not in transform_selection[1]:
                transform_selection[1]["FixedImageDimension"] = [
                    str(self._moving_image.data.ndim)
                ]
            if "MovingImageDimension" not in transform_selection[1]:
                transform_selection[1]["MovingImageDimension"] = [
                    str(self._moving_image.data.ndim)
                ]

        print("Running registration")
        parameters = run_registration(
            atlas_image,
            moving_image,
            self.transform_selections,
            self.output_directory,
            filter_images=self.filter_checkbox.isChecked(),
        )

        atlas_in_data_space = da.from_array(
            transform_image(atlas_image, parameters)
        )

        self._viewer.add_image(
            atlas_in_data_space, name="Registered Image", visible=False
        )

        print("Inverting transformation")
        inverse_parameters = invert_transformation(
            atlas_image,
            self.transform_selections,
            parameters,
            self.output_directory,
            filter_images=self.filter_checkbox.isChecked(),
        )

        data_in_atlas_space = da.from_array(
            transform_image(moving_image, inverse_parameters)
        )
        data_in_atlas_space_path = (
            self.output_directory
            / f"downsampled_standard_{self._moving_image.name}.tiff"
        )

        imwrite(
            data_in_atlas_space_path,
            data_in_atlas_space,
        )

        self._viewer.add_image(
            data_in_atlas_space,
            name="Inverse Registered Image",
            visible=False,
        )

        print("Transforming annotation image")
        registered_annotation_image = transform_annotation_image(
            annotation_image,
            parameters,
        )

        registered_annotation_image_path = (
            self.output_directory / "registered_atlas.tiff"
        )
        imwrite(registered_annotation_image_path, registered_annotation_image)
        hemisphere_image = self._atlas.hemispheres

        if self._atlas_transform_matrix is not None:
            hemisphere_image = dask_affine_transform(
                self._atlas.hemispheres,
                self._atlas_transform_matrix,
                order=0,
                output_shape=self._atlas_data_layer.data.shape,
            )

        if self._moving_image.ndim == 2:
            hemisphere_image = hemisphere_image[current_atlas_slice, :, :]
        else:
            hemisphere_image = hemisphere_image

        if isinstance(hemisphere_image, da.Array):
            hemisphere_image = hemisphere_image.compute()

        registered_hemisphere = transform_annotation_image(
            hemisphere_image, parameters
        )

        registered_hemisphere_path = (
            self.output_directory / "registered_hemisphere.tiff"
        )
        imwrite(registered_hemisphere_path, registered_hemisphere)

        if self._moving_image.data.ndim == 2:
            region_stat_path = self.output_directory / "areas.csv"
        else:
            region_stat_path = self.output_directory / "volumes.csv"

        calculate_region_size(
            self._atlas,
            registered_annotation_image,
            registered_hemisphere,
            region_stat_path,
        )

        # Free up memory
        del registered_hemisphere
        del hemisphere_image

        boundaries = find_boundaries(
            registered_annotation_image, mode="inner"
        ).astype(np.int8, copy=False)

        imwrite(self.output_directory / "boundaries.tiff", boundaries)

        if self._moving_image.data.ndim != 2:
            # Free up memory
            del registered_annotation_image

            registered_annotation_image = dask_imread(
                registered_annotation_image_path
            )

        self._viewer.add_labels(
            registered_annotation_image,
            name="Registered Annotations",
            visible=False,
        )

        self._viewer.add_image(
            boundaries,
            name="Registered Boundaries",
            visible=True,
            blending="additive",
            opacity=0.8,
        )

        print("Calculating deformation field")
        deformation_field = calculate_deformation_field(
            moving_image, parameters
        )

        for i in range(deformation_field.shape[-1]):
            imwrite(
                self.output_directory / f"deformation_field_{i}.tiff",
                deformation_field[..., i],
            )

        self._atlas_data_layer.visible = False
        self._viewer.grid.enabled = False

        print("Saving outputs")
        imwrite(self.output_directory / "downsampled.tiff", moving_image)

        with open(
            self.output_directory / "brainglobe-registration.json", "w"
        ) as f:
            json.dump(self, f, default=serialize_registration_widget, indent=4)

    def _on_transform_type_added(
        self, transform_type: str, transform_order: int
    ) -> None:
        if transform_order > len(self.transform_selections):
            raise IndexError(
                f"Transform added out of order index: {transform_order}"
                f" is greater than length: {len(self.transform_selections)}"
            )
        elif len(self.parameter_setting_tabs_lists) == transform_order:
            self.transform_selections.append(
                (transform_type, self.transform_params[transform_type].copy())
            )
            new_tab = RegistrationParameterListView(
                param_dict=self.transform_selections[transform_order][1],
                transform_type=transform_type,
            )
            self.parameters_tab.addTab(new_tab, transform_type)
            self.parameter_setting_tabs_lists.append(new_tab)

        else:
            self.transform_selections[transform_order] = (
                transform_type,
                self.transform_params[transform_type],
            )
            self.parameters_tab.setTabText(transform_order, transform_type)
            self.parameter_setting_tabs_lists[transform_order].set_data(
                self.transform_params[transform_type].copy()
            )

    def _on_transform_type_removed(self, transform_order: int) -> None:
        if transform_order >= len(self.transform_selections):
            raise IndexError("Transform removed out of order")
        else:
            self.transform_selections.pop(transform_order)
            self.parameters_tab.removeTab(transform_order)
            self.parameter_setting_tabs_lists.pop(transform_order)

    def _on_default_file_selection_change(
        self, default_file_type: str, index: int
    ) -> None:
        if index >= len(self.transform_selections):
            raise IndexError("Transform file selection out of order")

        transform_type = self.transform_selections[index][0]
        file_path = (
            Path(__file__).parent.resolve()
            / "parameters"
            / default_file_type
            / f"{transform_type}.txt"
        )

        if not file_path.exists():
            file_path = (
                Path(__file__).parent.resolve()
                / "parameters"
                / "elastix_default"
                / f"{transform_type}.txt"
            )

        param_dict = open_parameter_file(file_path)

        self.transform_selections[index] = (transform_type, param_dict)
        self.parameter_setting_tabs_lists[index].set_data(param_dict)

    def _on_sample_popup_about_to_show(self):
        self._sample_images = get_image_layer_names(self._viewer)
        self.get_atlas_widget.update_sample_image_names(self._sample_images)

    def _on_scale_moving_image(
        self, x_res: float, y_res: float, z_res: float, orientation: str
    ):
        """
        Scale the moving image to have resolution equal to the atlas.

        Parameters
        ------------
        x_res : float
            Moving image x pixel size (> 0.0).
        y_res : float
            Moving image y pixel size (> 0.0).
        z_res : float
            Moving image z pixel size (> 0.0).
        orientation : str
            The orientation of the moving image BrainGlobe convention.
            Required for 3D scaling, can be an empty string if the image is 2D.

        Will show an error if the pixel sizes are less than or equal to 0.
        Will show an error if the moving image or atlas is not selected.
        Will show an error if the orientation is invalid.
        """
        if not (self._moving_image and self._atlas):
            show_error(
                "Sample image or atlas not selected. "
                "Please select a sample image and atlas before scaling",
            )
            return

        if (x_res <= 0 or y_res <= 0) or (
            self._moving_image.data.ndim == 3 and z_res <= 0
        ):
            show_error("Pixel sizes must be greater than 0")
            return

        valid_orientation_labels = ["p", "a", "s", "i", "l", "r"]
        orientation = orientation.lower()

        for label in orientation:
            if label not in valid_orientation_labels:
                show_error(
                    "Invalid orientation. "
                    "Please use the BrainGlobe convention (e.g. 'psl')"
                )
                return

        if self._moving_image_data_backup is None:
            self._moving_image_data_backup = self._moving_image.data.copy()

        # Debug: Print resolution information
        print(f"Atlas resolution (z,y,x): {self._atlas.resolution}")
        print(f"Input pixel sizes - x: {x_res}, y: {y_res}, z: {z_res}")

        # Atlas resolution is stored as z,y,x
        if self._moving_image.data.ndim == 3:
            self.moving_anatomical_space = AnatomicalSpace(
                origin=orientation,
                resolution=(z_res, y_res, x_res),
            )
            self._moving_image.data = (
                self.moving_anatomical_space.map_stack_to(
                    self._atlas.space, self._moving_image_data_backup
                )
            )
        else:
            x_factor = x_res / self._atlas.resolution[0]
            y_factor = y_res / self._atlas.resolution[1]
            scale: Tuple[float, ...] = (y_factor, x_factor)

            self._moving_image.data = rescale(
                self._moving_image_data_backup,
                scale,
                mode="constant",
                preserve_range=True,
                anti_aliasing=True,
            ).astype(self._moving_image_data_backup.dtype)

        print(f"Original image shape: {self._moving_image_data_backup.shape}")
        print(f"Atlas shape: {self._atlas.reference.shape}")

        # Resets the viewer grid to update the grid to the scaled moving image
        self._viewer.grid.enabled = False
        self._viewer.grid.enabled = True

        print(f"Scaled image shape: {self._moving_image.data.shape}")
        print("---")

    def _on_adjust_atlas_rotation(self, pitch: float, yaw: float, roll: float):
        if not (
            self._atlas
            and self._atlas_data_layer
            and self._atlas_annotations_layer
        ):
            show_error(
                "No atlas selected. Please select an atlas before rotating"
            )
            return

        transform_matrix, bounding_box = create_rotation_matrix(
            roll,
            yaw,
            pitch,
            self._atlas.reference.shape,
        )

        rotated_reference = rotate_volume(
            data=self._atlas.reference,
            reference_shape=self._atlas.reference.shape,
            final_transform=transform_matrix,
            bounding_box=bounding_box,
            interpolation_order=2,
        )

        rotated_annotations = rotate_volume(
            data=self._atlas.annotation,
            reference_shape=self._atlas.reference.shape,
            final_transform=transform_matrix,
            bounding_box=bounding_box,
            interpolation_order=0,
        )

        self._atlas_transform_matrix = transform_matrix
        self._atlas_data_layer.data = rotated_reference
        self._atlas_annotations_layer.data = rotated_annotations

        # Resets the viewer grid to update the grid to the new atlas
        # The grid is disabled and re-enabled to force the grid to update
        self._viewer.reset_view()
        self._viewer.grid.enabled = False
        self._viewer.grid.enabled = True

        worker = self.compute_atlas_rotation(self._atlas_data_layer.data)
        worker.returned.connect(self.set_atlas_layer_data)
        worker.start()

    @thread_worker
    def compute_atlas_rotation(self, dask_array: da.Array):
        self.adjust_moving_image_widget.reset_atlas_button.setEnabled(False)
        self.adjust_moving_image_widget.adjust_atlas_rotation.setEnabled(False)

        computed_array = dask_array.compute()

        self.adjust_moving_image_widget.reset_atlas_button.setEnabled(True)
        self.adjust_moving_image_widget.adjust_atlas_rotation.setEnabled(True)

        return computed_array

    def set_atlas_layer_data(self, new_data):
        self._atlas_data_layer.data = new_data

    def _on_atlas_reset(self):
        if not self._atlas:
            show_error(
                "No atlas selected. Please select an atlas before resetting"
            )
            return

        self._atlas_data_layer.data = self._atlas.reference
        self._atlas_annotations_layer.data = self._atlas.annotation
        self._viewer.grid.enabled = False
        self._viewer.grid.enabled = True

    def _open_auto_slice_dialog(self):
        if not (self._atlas and self._atlas_data_layer):
            display_info(
                widget=self,
                title="Warning",
                message="Please select an atlas before "
                "clicking 'Automatic Slice Detection'.",
            )
            return

        if not self._moving_image:
            display_info(
                widget=self,
                title="Warning",
                message="Please select a moving image before "
                "clicking 'Automatic Slice Detection'.",
            )
            return

        if self._moving_image == self._atlas_data_layer:
            display_info(
                widget=self,
                title="Warning",
                message="Your moving image cannot be an atlas.",
            )
            return

        # Launch dialog
        max_z = self._atlas.reference.shape[0] - 1
        dialog = AutoSliceDialog(parent=self._widget, z_max_value=max_z)

        dialog.parameters_confirmed.connect(
            self._on_auto_slice_parameters_confirmed
        )
        dialog.exec_()

    def _on_auto_slice_parameters_confirmed(self, params: dict):
        moving_data = get_data_from_napari_layer(self._moving_image)
        is_slab = moving_data.ndim == 3

        if is_slab:
            total = 4 * (params["init_points"] + params["n_iter"])
            run_method = self.run_auto_slab_thread
            callback = self.set_optimal_rotation_params_for_slab
        else:
            total = 2 * (params["init_points"] + params["n_iter"])
            run_method = self.run_auto_slice_thread
            callback = self.set_optimal_rotation_params

        self.adjust_moving_image_widget.progress_bar.setVisible(True)
        self.adjust_moving_image_widget.progress_bar.setValue(0)
        self.adjust_moving_image_widget.progress_bar.setRange(0, total)

        worker = create_worker(
            run_method,
            params,
            _progress={"total": total, "desc": "Optimising..."},
        )

        worker.yielded.connect(self.handle_auto_slice_progress)
        worker.returned.connect(callback)
        worker.start()

    def run_auto_slice_thread(self, params: dict):
        atlas_image = get_data_from_napari_layer(self._atlas_data_layer)
        moving_image = get_data_from_napari_layer(self._moving_image).astype(
            np.int16
        )

        # Define a logging output directory
<<<<<<< HEAD
        logging_dir = (
            get_brainglobe_dir() / "brainglobe_reg_target_selection_logs"
        )
=======
        logging_dir = get_brainglobe_dir() / "brainglobe_registration_logs"
>>>>>>> ffef0ad9
        logging_dir.mkdir(parents=True, exist_ok=True)

        args_namedtuple = get_auto_slice_logging_args(params)

        fancylog.start_logging(
            output_dir=str(logging_dir),
            package=brainglobe_registration,
            filename="auto_slice_log",
            variables=args_namedtuple,
            log_header="AUTO SLICE DETECTION LOG",
            verbose=True,
            write_git=False,
        )

        for handler in logging.getLogger().handlers:
            handler.addFilter(StripANSIColorFilter())

        logging.info("Starting Bayesian slice detection...")

        result_generator = run_bayesian_generator(
            atlas_image,
            moving_image,
            params["z_range"],
            params["pitch_bounds"],
            params["yaw_bounds"],
            params["roll_bounds"],
            params["init_points"],
            params["n_iter"],
            params["metric"],
            params["weights"],
        )

        i = 0
        try:
            while True:
                next(result_generator)
                i += 1
                yield {"progress": i}
        except StopIteration as stop:
            final_result = stop.value

        return {
            "done": True,
            "best_pitch": final_result["best_pitch"],
            "best_yaw": final_result["best_yaw"],
            "best_roll": final_result["best_roll"],
            "best_z_slice": final_result["best_z_slice"],
        }

    def run_auto_slab_thread(self, params: dict):
        atlas_image = get_data_from_napari_layer(self._atlas_data_layer)
        slab = get_data_from_napari_layer(self._moving_image).astype(np.int16)

        logging.getLogger().setLevel(logging.INFO)
        logging_dir = Path.home() / "auto_slice_logs"
        logging_dir.mkdir(parents=True, exist_ok=True)

        args_namedtuple, args_dict = get_auto_slice_logging_args(params)

        fancylog.start_logging(
            output_dir=str(logging_dir),
            package=bayes_opt,
            filename="auto_slab_log",
            variables=args_namedtuple,
            log_header="AUTO SLAB DETECTION LOG",
            verbose=False,
            write_git=False,
        )

        ANSI_ESCAPE = re.compile(r"\x1B\[[0-?]*[ -/]*[@-~]")

        class StripANSIColorFilter(logging.Filter):
            def filter(self, record):
                record.msg = ANSI_ESCAPE.sub("", str(record.msg))
                return True

        for handler in logging.getLogger().handlers:
            handler.addFilter(StripANSIColorFilter())

        logging.info("Starting slab slice detection...")

        first_slice = slab[0]
        last_slice = slab[-1]

        with redirect_stdout_to_fancylog():
            progress_i = 0
            result_first = run_bayesian_generator(
                atlas_image,
                first_slice,
                params["z_range"],
                params["pitch_bounds"],
                params["yaw_bounds"],
                params["roll_bounds"],
                params["init_points"],
                params["n_iter"],
                params["metric"],
                params["weights"],
            )
            while True:
                try:
                    next(result_first)
                    progress_i += 1
                    yield {"progress": progress_i}
                except StopIteration as stop:
                    final_first = stop.value
                    break

            result_last = run_bayesian_generator(
                atlas_image,
                last_slice,
                params["z_range"],
                params["pitch_bounds"],
                params["yaw_bounds"],
                params["roll_bounds"],
                params["init_points"],
                params["n_iter"],
                params["metric"],
                params["weights"],
            )
            while True:
                try:
                    next(result_last)
                    progress_i += 1
                    yield {"progress": progress_i}
                except StopIteration as stop:
                    final_last = stop.value
                    break

        # --- Z slice calculation ---
        z1 = final_first["best_z_slice"]
        z2 = final_last["best_z_slice"]
        num_slices = slab.shape[0]
        z_min = min(z1, z2)
        z_max = max(z1, z2)
        target_depth = z_max - z_min + 1

        if target_depth < num_slices:
            logging.info(
                "Case 1: Expanding outward to match number of slab slices"
            )
            current_first = z_min
            current_last = z_max
            while (current_last - current_first + 1) < num_slices:
                if current_first > 0:
                    current_first -= 1
                if (
                    current_last < atlas_image.shape[0] - 1
                    and (current_last - current_first + 1) < num_slices
                ):
                    current_last += 1
            target_z_indices = list(range(current_first, current_last + 1))
        elif target_depth == num_slices:
            logging.info("Case 2: Exact match between slab and atlas z-slices")
            target_z_indices = list(range(z_min, z_max + 1))
        else:
            logging.info("Case 3: Subsampling across wider atlas z-range")
            target_z_indices = (
                np.linspace(z_min, z_max, num_slices).astype(int).tolist()
            )

        # Interpolate pitch/yaw/roll across the number of slices
        num_slices = slab.shape[0]
        pitches = np.linspace(
            final_first["best_pitch"], final_last["best_pitch"], num_slices
        )
        yaws = np.linspace(
            final_first["best_yaw"], final_last["best_yaw"], num_slices
        )
        rolls = np.linspace(
            final_first["best_roll"], final_last["best_roll"], num_slices
        )

        per_slice_params = []
        for i in range(num_slices):
            per_slice_params.append(
                {
                    "pitch": float(pitches[i]),
                    "yaw": float(yaws[i]),
                    "roll": float(rolls[i]),
                    "z_slice": target_z_indices[i],
                }
            )

        return {
            "done": True,
            "per_slice_params": per_slice_params,
        }

    def handle_auto_slice_progress(self, update: dict):
        if isinstance(update, dict) and "progress" in update:
            self.adjust_moving_image_widget.progress_bar.setValue(
                update["progress"]
            )

    def set_optimal_rotation_params(self, result):
        if result.get("done"):

            if "z_indices" in result:
                self.set_optimal_rotation_params_for_slab(result)
                return

            pitch = result["best_pitch"]
            yaw = result["best_yaw"]
            roll = result["best_roll"]
            z_slice = result["best_z_slice"]

            # Apply rotation to atlas
            self._on_adjust_atlas_rotation(pitch, yaw, roll)
            self._viewer.dims.set_point(0, z_slice)

            # Update pitch, yaw, roll on GUI display
            self.adjust_moving_image_widget.adjust_atlas_pitch.setValue(pitch)
            self.adjust_moving_image_widget.adjust_atlas_yaw.setValue(yaw)
            self.adjust_moving_image_widget.adjust_atlas_roll.setValue(roll)

            self.adjust_moving_image_widget.progress_bar.reset()
            self.adjust_moving_image_widget.progress_bar.setVisible(False)

    def set_optimal_rotation_params_for_slab(self, result):
        atlas_volume = get_data_from_napari_layer(self._atlas_data_layer)
        slab = get_data_from_napari_layer(self._moving_image).astype(np.int16)

        per_slice_params = result["per_slice_params"]
        self._per_slice_rotation_params = per_slice_params

        # 1: Create blank volume and fill it with rotated slices at target Z
        blank_volume = np.zeros_like(atlas_volume)
        for i, entry in enumerate(per_slice_params):
            slab_idx = i
            atlas_z = entry["z_slice"]
            if not (0 <= slab_idx < slab.shape[0]):
                continue
            if not (0 <= atlas_z < blank_volume.shape[0]):
                continue

            slice_data = slab[slab_idx]
            y_offset = (atlas_volume.shape[1] - slice_data.shape[0]) // 2
            x_offset = (atlas_volume.shape[2] - slice_data.shape[1]) // 2

            y_start = max(0, y_offset)
            x_start = max(0, x_offset)
            y_end = min(y_start + slice_data.shape[0], atlas_volume.shape[1])
            x_end = min(x_start + slice_data.shape[1], atlas_volume.shape[2])

            y_slice_end = y_end - y_start
            x_slice_end = x_end - x_start

            blank_volume[atlas_z, y_start:y_end, x_start:x_end] = slice_data[
                :y_slice_end, :x_slice_end
            ]

        # 2: Replace existing moving image layer
        moving_image_name = self._moving_image.name
        if moving_image_name in self._viewer.layers:
            self._viewer.layers.remove(moving_image_name)

        new_layer = self._viewer.add_image(
            blank_volume, name=moving_image_name
        )
        self._moving_image = new_layer

        # 3: Update sample image list
        new_layer_name = new_layer.name
        for i, name in enumerate(self._sample_images):
            if name == moving_image_name or name == self._moving_image.name:
                self._sample_images[i] = new_layer_name
                break
        else:
            self._sample_images.append(new_layer_name)

        self.get_atlas_widget.update_sample_image_names(self._sample_images)
        dropdown_index = self._sample_images.index(new_layer_name)
        self._on_sample_dropdown_index_changed(dropdown_index)

        # 4: Jump viewer to first Z
        if per_slice_params:
            first_z = per_slice_params[0]["z_slice"]
            self._viewer.dims.set_point(0, first_z)

        # 5: Set initial spinbox values from first slice
        self._on_adjust_atlas_rotation(
            per_slice_params[0]["pitch"],
            per_slice_params[0]["yaw"],
            per_slice_params[0]["roll"],
        )
        self.adjust_moving_image_widget.adjust_atlas_pitch.setValue(
            per_slice_params[0]["pitch"]
        )
        self.adjust_moving_image_widget.adjust_atlas_yaw.setValue(
            per_slice_params[0]["yaw"]
        )
        self.adjust_moving_image_widget.adjust_atlas_roll.setValue(
            per_slice_params[0]["roll"]
        )

        # 6: Dynamic update of spinboxes based on Z
        def _update_spinboxes_from_slice(event=None):
            # Only update if event is for axis 0 or if event is None
            if event is not None and getattr(event, "axis", 0) != 0:
                return

            current_z = int(self._viewer.dims.point[0])
            for entry in self._per_slice_rotation_params:

                if entry["z_slice"] == current_z:
                    self._on_adjust_atlas_rotation(
                        entry["pitch"],
                        entry["yaw"],
                        entry["roll"],
                    )

                    (
                        self.adjust_moving_image_widget.adjust_atlas_pitch.setValue(
                            entry["pitch"]
                        )
                    )
                    (
                        self.adjust_moving_image_widget.adjust_atlas_yaw.setValue(
                            entry["yaw"]
                        )
                    )
                    (
                        self.adjust_moving_image_widget.adjust_atlas_roll.setValue(
                            entry["roll"]
                        )
                    )
                    break

        self._viewer.dims.events.point.connect(_update_spinboxes_from_slice)

        # 7: Hide progress bar
        self.adjust_moving_image_widget.progress_bar.reset()
        self.adjust_moving_image_widget.progress_bar.setVisible(False)

    def save_outputs(
        self,
        boundaries: npt.NDArray,
        deformation_field: npt.NDArray,
        downsampled: npt.NDArray,
        data_in_atlas_space: npt.NDArray,
        atlas_in_data_space: npt.NDArray,
        annotation_in_data_space: npt.NDArray,
        registered_hemisphere: npt.NDArray,
    ):
        """
        Save the outputs of the registration to the output directory.

        The outputs are saved as per
        https://brainglobe.info/documentation/brainreg/user-guide/output-files.html

        Parameters
        ----------
        boundaries: npt.NDArray
            The area boundaries of the registered annotation image.
        deformation_field: npt.NDArray
            The deformation field.
        downsampled: npt.NDArray
            The downsampled moving image.
        data_in_atlas_space: npt.NDArray
            The moving image in atlas space.
        atlas_in_data_space: npt.NDArray
            The atlas in data space.
        annotation_in_data_space: npt.NDArray
            The annotation in data space.#
        registered_hemisphere: npt.NDArray
            The hemisphere annotation in data space.
        """
        assert self._moving_image
        assert self.output_directory

        imwrite(self.output_directory / "boundaries.tiff", boundaries)

        for i in range(deformation_field.shape[-1]):
            imwrite(
                self.output_directory / f"deformation_field_{i}.tiff",
                deformation_field[:, :, i],
            )

        imwrite(self.output_directory / "downsampled.tiff", downsampled)
        imwrite(
            self.output_directory
            / f"downsampled_standard_{self._moving_image.name}.tiff",
            data_in_atlas_space,
        )
        imwrite(
            self.output_directory / "registered_atlas.tiff",
            annotation_in_data_space,
        )

        imwrite(
            self.output_directory / "registered_hemispheres.tiff",
            registered_hemisphere,
        )

    def __dict__(self):
        return {
            "atlas": self._atlas,
            "atlas_data_layer": self._atlas_data_layer,
            "atlas_annotations_layer": self._atlas_annotations_layer,
            "moving_image": self._moving_image,
            "adjust_moving_image_widget": self.adjust_moving_image_widget,
            "transform_selections": self.transform_selections,
            "filter": self.filter_checkbox.isChecked(),
            "output_directory": self.output_directory,
        }<|MERGE_RESOLUTION|>--- conflicted
+++ resolved
@@ -10,9 +10,11 @@
 
 import json
 import logging
+import re
 from pathlib import Path
 from typing import Optional, Tuple
 
+import bayes_opt
 import dask.array as da
 import napari.layers
 import numpy as np
@@ -931,13 +933,7 @@
         )
 
         # Define a logging output directory
-<<<<<<< HEAD
-        logging_dir = (
-            get_brainglobe_dir() / "brainglobe_reg_target_selection_logs"
-        )
-=======
         logging_dir = get_brainglobe_dir() / "brainglobe_registration_logs"
->>>>>>> ffef0ad9
         logging_dir.mkdir(parents=True, exist_ok=True)
 
         args_namedtuple = get_auto_slice_logging_args(params)
