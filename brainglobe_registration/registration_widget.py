"""
A napari widget to view atlases.

Atlases that are exposed by the Brainglobe atlas API are
shown in a table view using the Qt model/view framework
[Qt Model/View framework](https://doc.qt.io/qt-6/model-view-programming.html)

Users can download and add the atlas images/structures as layers to the viewer.
"""

import json
from pathlib import Path
from typing import Optional, Tuple

import dask.array as da
import napari.layers
import numpy as np
import numpy.typing as npt
from brainglobe_atlasapi import BrainGlobeAtlas
from brainglobe_atlasapi.list_atlases import get_downloaded_atlases
from brainglobe_utils.qtpy.logo import header_widget
from dask_image.imread import imread as dask_imread
from dask_image.ndinterp import affine_transform as dask_affine_transform
from napari.utils.events import Event
from napari.utils.notifications import show_error
from napari.viewer import Viewer
from qt_niu.collapsible_widget import CollapsibleWidgetContainer
from qt_niu.dialog import display_info
from qtpy.QtWidgets import (
    QCheckBox,
    QFileDialog,
    QHBoxLayout,
    QLabel,
    QLineEdit,
    QPushButton,
    QScrollArea,
    QTabWidget,
    QWidget,
)
from skimage.segmentation import find_boundaries
from skimage.transform import rescale
from tifffile import imwrite

<<<<<<< HEAD
from brainglobe_registration.utils.atlas_rotation import (
    compute_atlas_rotation,
    on_adjust_atlas_rotation,
=======
from brainglobe_registration.utils.transforms import (
    create_rotation_matrix,
    rotate_volume,
>>>>>>> 027493cb
)
from brainglobe_registration.utils.utils import (
    calculate_region_size,
    check_atlas_installed,
    find_layer_index,
    get_data_from_napari_layer,
    get_image_layer_names,
    open_parameter_file,
    serialize_registration_widget,
)
from brainglobe_registration.widgets.adjust_moving_image_view import (
    AdjustMovingImageView,
)
from brainglobe_registration.widgets.parameter_list_view import (
    RegistrationParameterListView,
)
from brainglobe_registration.widgets.select_images_view import SelectImagesView
from brainglobe_registration.widgets.transform_select_view import (
    TransformSelectView,
)


class RegistrationWidget(QScrollArea):
    on_adjust_atlas_rotation = on_adjust_atlas_rotation
    compute_atlas_rotation = compute_atlas_rotation

    def __init__(self, napari_viewer: Viewer):
        super().__init__()
        self._widget = CollapsibleWidgetContainer()
        self._widget.setContentsMargins(10, 10, 10, 10)

        self._viewer = napari_viewer
        self._atlas: Optional[BrainGlobeAtlas] = None
        self._atlas_data_layer: Optional[napari.layers.Image] = None
        self._atlas_annotations_layer: Optional[napari.layers.Labels] = None
        self._atlas_transform_matrix: Optional[npt.NDArray] = None
        self._moving_image: Optional[napari.layers.Image] = None
        self._moving_image_data_backup: Optional[npt.NDArray] = None
        # Flag to differentiate between manual and automatic atlas deletion
        self._automatic_deletion_flag = False

        self.transform_params: dict[str, dict] = {
            "affine": {},
            "bspline": {},
        }
        self.transform_selections = []

        for transform_type in self.transform_params:
            file_path = (
                Path(__file__).parent.resolve()
                / "parameters"
                / "brainglobe_registration"
                / f"{transform_type}.txt"
            )

            if file_path.exists():
                self.transform_params[transform_type] = open_parameter_file(
                    file_path
                )
                self.transform_selections.append(
                    (transform_type, self.transform_params[transform_type])
                )

        # Hacky way of having an empty first option for the dropdown
        self._available_atlases = ["------"] + get_downloaded_atlases()
        self._sample_images = get_image_layer_names(self._viewer)

        self.output_directory: Optional[Path] = None

        if len(self._sample_images) > 0:
            self._moving_image = self._viewer.layers[0]
        else:
            self._moving_image = None

        self.get_atlas_widget = SelectImagesView(
            available_atlases=self._available_atlases,
            sample_image_names=self._sample_images,
            parent=self,
        )
        self.get_atlas_widget.atlas_index_change.connect(
            self._on_atlas_dropdown_index_changed
        )
        self.get_atlas_widget.moving_image_index_change.connect(
            self._on_sample_dropdown_index_changed
        )
        self.get_atlas_widget.sample_image_popup_about_to_show.connect(
            self._on_sample_popup_about_to_show
        )

        self.adjust_moving_image_widget = AdjustMovingImageView(parent=self)
        self.adjust_moving_image_widget.scale_image_signal.connect(
            self._on_scale_moving_image
        )
        self.adjust_moving_image_widget.atlas_rotation_signal.connect(
            self._on_adjust_atlas_rotation
        )
        self.adjust_moving_image_widget.reset_atlas_signal.connect(
            self._on_atlas_reset
        )

        self.transform_select_view = TransformSelectView()
        self.transform_select_view.transform_type_added_signal.connect(
            self._on_transform_type_added
        )
        self.transform_select_view.transform_type_removed_signal.connect(
            self._on_transform_type_removed
        )
        self.transform_select_view.file_option_changed_signal.connect(
            self._on_default_file_selection_change
        )

        # Use decorator to connect to layer deletion event
        self._connect_events()

        self.filter_checkbox = QCheckBox("Filter Images")
        self.filter_checkbox.setChecked(False)

        self.output_directory_widget = QWidget()
        self.output_directory_widget.setLayout(QHBoxLayout())

        self.output_directory_text_field = QLineEdit()
        self.output_directory_text_field.editingFinished.connect(
            self._on_output_directory_text_edited
        )
        self.output_directory_widget.layout().addWidget(
            self.output_directory_text_field
        )

        self.open_file_dialog = QPushButton("Browse")
        self.open_file_dialog.clicked.connect(
            self._on_open_file_dialog_clicked
        )
        self.output_directory_widget.layout().addWidget(self.open_file_dialog)

        self.run_button = QPushButton("Run")
        self.run_button.clicked.connect(self._on_run_button_click)
        self.run_button.setEnabled(False)

        self._widget.add_widget(
            header_widget(
                "brainglobe-<br>registration",  # line break at <br>
                "Registration with Elastix",
                github_repo_name="brainglobe-registration",
            ),
            collapsible=False,
        )
        self._widget.add_widget(
            self.get_atlas_widget, widget_title="Select Images"
        )
        self._widget.add_widget(
            self.adjust_moving_image_widget, widget_title="Prepare Images"
        )
        self._widget.add_widget(
            self.transform_select_view, widget_title="Select Transformations"
        )

        self.parameter_setting_tabs_lists = []
        self.parameters_tab = QTabWidget(parent=self)

        for transform_type in self.transform_params:
            new_tab = RegistrationParameterListView(
                param_dict=self.transform_params[transform_type],
                transform_type=transform_type,
            )

            self.parameters_tab.addTab(new_tab, transform_type)
            self.parameter_setting_tabs_lists.append(new_tab)

        self._widget.add_widget(
            self.parameters_tab, widget_title="Advanced Settings (optional)"
        )

        self._widget.add_widget(self.filter_checkbox, collapsible=False)

        self._widget.add_widget(QLabel("Output Directory"), collapsible=False)
        self._widget.add_widget(
            self.output_directory_widget, collapsible=False
        )
        self._widget.add_widget(self.run_button, collapsible=False)

        self._widget.layout().itemAt(1).widget().collapse(animate=False)

        check_atlas_installed(self)

        self.setWidgetResizable(True)
        self.setWidget(self._widget)

    def _connect_events(self):
        @self._viewer.layers.events.removed.connect
        def _on_layer_deleted(event: Event):
            if not self._automatic_deletion_flag:
                self._handle_layer_deletion(event)

    def _handle_layer_deletion(self, event: Event):
        deleted_layer = event.value

        # Check if the deleted layer is the moving image
        if self._moving_image == deleted_layer:
            self._moving_image = None
            self._moving_image_data_backup = None
            self._update_dropdowns()

        # Check if deleted layer is the atlas reference / atlas annotations
        if (
            self._atlas_data_layer == deleted_layer
            or self._atlas_annotations_layer == deleted_layer
        ):
            # Reset the atlas selection combobox
            self.get_atlas_widget.reset_atlas_combobox()

    def _delete_atlas_layers(self):
        # Delete atlas reference layer if it exists
        if self._atlas_data_layer in self._viewer.layers:
            self._viewer.layers.remove(self._atlas_data_layer)

        # Delete atlas annotations layer if it exists
        if self._atlas_annotations_layer in self._viewer.layers:
            self._viewer.layers.remove(self._atlas_annotations_layer)

        # Clear atlas attributes
        self._atlas = None
        self._atlas_data_layer = None
        self._atlas_annotations_layer = None
        self._atlas_transform_matrix = None
        self.run_button.setEnabled(False)
        self._viewer.grid.enabled = False

    def _update_dropdowns(self):
        # Extract the names of the remaining layers
        layer_names = get_image_layer_names(self._viewer)
        # Update the dropdowns in SelectImagesView
        self.get_atlas_widget.update_sample_image_names(layer_names)

    def _on_atlas_dropdown_index_changed(self, index):
        # Hacky way of having an empty first dropdown
        if index == 0:
            self._delete_atlas_layers()
            return

        atlas_name = self._available_atlases[index]

        if self._atlas:
            # Set flag to True when atlas is changed, not manually deleted
            # Ensures atlas index does not reset to 0
            self._automatic_deletion_flag = True
            try:
                self._delete_atlas_layers()
            finally:
                self._automatic_deletion_flag = False

        self.run_button.setEnabled(True)

        self._atlas = BrainGlobeAtlas(atlas_name)
        dask_reference = da.from_array(
            self._atlas.reference,
            chunks=(
                1,
                self._atlas.reference.shape[1],
                self._atlas.reference.shape[2],
            ),
        )
        dask_annotations = da.from_array(
            self._atlas.annotation,
            chunks=(
                1,
                self._atlas.annotation.shape[1],
                self._atlas.annotation.shape[2],
            ),
        ).astype(np.uint32)

        contrast_max = np.max(
            dask_reference[dask_reference.shape[0] // 2]
        ).compute()
        self._atlas_data_layer = self._viewer.add_image(
            dask_reference,
            name=atlas_name,
            colormap="gray",
            blending="translucent",
            contrast_limits=[0, contrast_max],
            multiscale=False,
        )
        self._atlas_annotations_layer = self._viewer.add_labels(
            dask_annotations,
            name="Annotations",
            visible=False,
        )

        self._viewer.grid.enabled = True

    def _on_sample_dropdown_index_changed(self, index):
        viewer_index = find_layer_index(
            self._viewer, self._sample_images[index]
        )
        if viewer_index == -1:
            self._moving_image = None
            self._moving_image_data_backup = None

            return

        self._moving_image = self._viewer.layers[viewer_index]
        self._moving_image_data_backup = self._moving_image.data.copy()

    def _on_output_directory_text_edited(self):
        self.output_directory = Path(self.output_directory_text_field.text())

    def _on_open_file_dialog_clicked(self) -> None:
        """
        Open a file dialog to select the output directory.
        """
        output_directory_str = QFileDialog.getExistingDirectory(
            self, "Select the output directory", str(Path.home())
        )
        # A blank string is returned if the user cancels the dialog
        if not output_directory_str:
            return

        self.output_directory = Path(output_directory_str)
        self.output_directory_text_field.setText(str(self.output_directory))

    def _on_run_button_click(self):
        if not (self._atlas and self._atlas_data_layer):
            display_info(
                widget=self,
                title="Warning",
                message="Please select an atlas before clicking 'Run'.",
            )
            return

        if not self._moving_image:
            display_info(
                widget=self,
                title="Warning",
                message="Please select a moving image before clicking 'Run'.",
            )
            return

        if self._moving_image == self._atlas_data_layer:
            display_info(
                widget=self,
                title="Warning",
                message="Your moving image cannot be an atlas.",
            )
            return

        if not self.output_directory:
            display_info(
                widget=self,
                title="Warning",
                message="Please select an output directory "
                "before clicking 'Run'.",
            )
            return

        from brainglobe_registration.elastix.register import (
            calculate_deformation_field,
            invert_transformation,
            run_registration,
            transform_annotation_image,
            transform_image,
        )

        moving_image = get_data_from_napari_layer(self._moving_image).astype(
            np.int16
        )
        current_atlas_slice = self._viewer.dims.current_step[0]

        if self._moving_image.data.ndim == 2:
            atlas_selection = (
                slice(current_atlas_slice, current_atlas_slice + 1),
            )
            atlas_image = get_data_from_napari_layer(
                self._atlas_data_layer, atlas_selection
            ).astype(np.float32)
            annotation_image = get_data_from_napari_layer(
                self._atlas_annotations_layer, atlas_selection
            )

            moving_image = moving_image.astype(np.float32)

            for transform_selection in self.transform_selections:
                # Can't use a short for internal pixels on 2D images
                fixed_pixel_type = transform_selection[1].get(
                    "FixedInternalImagePixelType", []
                )
                moving_pixel_type = transform_selection[1].get(
                    "MovingInternalImagePixelType", []
                )
                if "float" not in fixed_pixel_type:
                    print(
                        f"Can not use {fixed_pixel_type} "
                        f"for internal pixels on 2D images, switching to float"
                    )
                    transform_selection[1]["FixedInternalImagePixelType"] = [
                        "float"
                    ]
                if "float" not in moving_pixel_type:
                    print(
                        f"Can not use {moving_pixel_type} "
                        f"for internal pixels on 2D images, switching to float"
                    )
                    transform_selection[1]["MovingInternalImagePixelType"] = [
                        "float"
                    ]
        else:
            atlas_image = get_data_from_napari_layer(self._atlas_data_layer)
            annotation_image = get_data_from_napari_layer(
                self._atlas_annotations_layer
            )

        for transform_selection in self.transform_selections:
            if "FixedImageDimension" not in transform_selection[1]:
                transform_selection[1]["FixedImageDimension"] = [
                    str(self._moving_image.data.ndim)
                ]
            if "MovingImageDimension" not in transform_selection[1]:
                transform_selection[1]["MovingImageDimension"] = [
                    str(self._moving_image.data.ndim)
                ]

        print("Running registration")
        parameters = run_registration(
            atlas_image,
            moving_image,
            self.transform_selections,
            self.output_directory,
            filter_images=self.filter_checkbox.isChecked(),
        )

        atlas_in_data_space = da.from_array(
            transform_image(atlas_image, parameters)
        )

        self._viewer.add_image(
            atlas_in_data_space, name="Registered Image", visible=False
        )

        print("Inverting transformation")
        inverse_parameters = invert_transformation(
            atlas_image,
            self.transform_selections,
            parameters,
            self.output_directory,
            filter_images=self.filter_checkbox.isChecked(),
        )

        data_in_atlas_space = da.from_array(
            transform_image(moving_image, inverse_parameters)
        )
        data_in_atlas_space_path = (
            self.output_directory
            / f"downsampled_standard_{self._moving_image.name}.tiff"
        )

        imwrite(
            data_in_atlas_space_path,
            data_in_atlas_space,
        )

        self._viewer.add_image(
            data_in_atlas_space,
            name="Inverse Registered Image",
            visible=False,
        )

        print("Transforming annotation image")
        registered_annotation_image = transform_annotation_image(
            annotation_image,
            parameters,
        )

        registered_annotation_image_path = (
            self.output_directory / "registered_atlas.tiff"
        )
        imwrite(registered_annotation_image_path, registered_annotation_image)
        hemisphere_image = self._atlas.hemispheres

        if self._atlas_transform_matrix is not None:
            hemisphere_image = dask_affine_transform(
                self._atlas.hemispheres,
                self._atlas_transform_matrix,
                order=0,
                output_shape=self._atlas_data_layer.data.shape,
            )

        if self._moving_image.ndim == 2:
            hemisphere_image = hemisphere_image[current_atlas_slice, :, :]
        else:
            hemisphere_image = hemisphere_image

        if isinstance(hemisphere_image, da.Array):
            hemisphere_image = hemisphere_image.compute()

        registered_hemisphere = transform_annotation_image(
            hemisphere_image, parameters
        )

        registered_hemisphere_path = (
            self.output_directory / "registered_hemisphere.tiff"
        )
        imwrite(registered_hemisphere_path, registered_hemisphere)

        if self._moving_image.data.ndim == 2:
            region_stat_path = self.output_directory / "areas.csv"
        else:
            region_stat_path = self.output_directory / "volumes.csv"

        calculate_region_size(
            self._atlas,
            registered_annotation_image,
            registered_hemisphere,
            region_stat_path,
        )

        # Free up memory
        del registered_hemisphere
        del hemisphere_image

        boundaries = find_boundaries(
            registered_annotation_image, mode="inner"
        ).astype(np.int8, copy=False)

        imwrite(self.output_directory / "boundaries.tiff", boundaries)

        if self._moving_image.data.ndim != 2:
            # Free up memory
            del registered_annotation_image

            registered_annotation_image = dask_imread(
                registered_annotation_image_path
            )

        self._viewer.add_labels(
            registered_annotation_image,
            name="Registered Annotations",
            visible=False,
        )

        self._viewer.add_image(
            boundaries,
            name="Registered Boundaries",
            visible=True,
            blending="additive",
            opacity=0.8,
        )

        print("Calculating deformation field")
        deformation_field = calculate_deformation_field(
            moving_image, parameters
        )

        for i in range(deformation_field.shape[-1]):
            imwrite(
                self.output_directory / f"deformation_field_{i}.tiff",
                deformation_field[..., i],
            )

        self._atlas_data_layer.visible = False
        self._viewer.grid.enabled = False

        print("Saving outputs")
        imwrite(self.output_directory / "downsampled.tiff", moving_image)

        with open(
            self.output_directory / "brainglobe-registration.json", "w"
        ) as f:
            json.dump(self, f, default=serialize_registration_widget, indent=4)

    def _on_transform_type_added(
        self, transform_type: str, transform_order: int
    ) -> None:
        if transform_order > len(self.transform_selections):
            raise IndexError(
                f"Transform added out of order index: {transform_order}"
                f" is greater than length: {len(self.transform_selections)}"
            )
        elif len(self.parameter_setting_tabs_lists) == transform_order:
            self.transform_selections.append(
                (transform_type, self.transform_params[transform_type].copy())
            )
            new_tab = RegistrationParameterListView(
                param_dict=self.transform_selections[transform_order][1],
                transform_type=transform_type,
            )
            self.parameters_tab.addTab(new_tab, transform_type)
            self.parameter_setting_tabs_lists.append(new_tab)

        else:
            self.transform_selections[transform_order] = (
                transform_type,
                self.transform_params[transform_type],
            )
            self.parameters_tab.setTabText(transform_order, transform_type)
            self.parameter_setting_tabs_lists[transform_order].set_data(
                self.transform_params[transform_type].copy()
            )

    def _on_transform_type_removed(self, transform_order: int) -> None:
        if transform_order >= len(self.transform_selections):
            raise IndexError("Transform removed out of order")
        else:
            self.transform_selections.pop(transform_order)
            self.parameters_tab.removeTab(transform_order)
            self.parameter_setting_tabs_lists.pop(transform_order)

    def _on_default_file_selection_change(
        self, default_file_type: str, index: int
    ) -> None:
        if index >= len(self.transform_selections):
            raise IndexError("Transform file selection out of order")

        transform_type = self.transform_selections[index][0]
        file_path = (
            Path(__file__).parent.resolve()
            / "parameters"
            / default_file_type
            / f"{transform_type}.txt"
        )

        if not file_path.exists():
            file_path = (
                Path(__file__).parent.resolve()
                / "parameters"
                / "elastix_default"
                / f"{transform_type}.txt"
            )

        param_dict = open_parameter_file(file_path)

        self.transform_selections[index] = (transform_type, param_dict)
        self.parameter_setting_tabs_lists[index].set_data(param_dict)

    def _on_sample_popup_about_to_show(self):
        self._sample_images = get_image_layer_names(self._viewer)
        self.get_atlas_widget.update_sample_image_names(self._sample_images)

    def _on_scale_moving_image(self, x: float, y: float, z: float):
        """
        Scale the moving image to have resolution equal to the atlas.

        Parameters
        ------------
        x : float
            Moving image x pixel size (> 0.0).
        y : float
            Moving image y pixel size (> 0.0).
        z : float
            Moving image z pixel size (> 0.0).

        Will show an error if the pixel sizes are less than or equal to 0.
        Will show an error if the moving image or atlas is not selected.
        """
        if x <= 0 or y <= 0 or z <= 0:
            show_error("Pixel sizes must be greater than 0")
            return

        if not (self._moving_image and self._atlas):
            show_error(
                "Sample image or atlas not selected. "
                "Please select a sample image and atlas before scaling",
            )
            return

        if self._moving_image_data_backup is None:
            self._moving_image_data_backup = self._moving_image.data.copy()

        x_factor = x / self._atlas.resolution[0]
        y_factor = y / self._atlas.resolution[1]
        scale: Tuple[float, ...] = (y_factor, x_factor)

        if self._moving_image.data.ndim == 3:
            z_factor = z / self._atlas.resolution[2]
            scale = (z_factor, *scale)

        self._moving_image.data = rescale(
            self._moving_image_data_backup,
            scale,
            mode="constant",
            preserve_range=True,
            anti_aliasing=True,
        ).astype(self._moving_image_data_backup.dtype)

<<<<<<< HEAD
=======
    def _on_adjust_atlas_rotation(self, pitch: float, yaw: float, roll: float):
        if not (
            self._atlas
            and self._atlas_data_layer
            and self._atlas_annotations_layer
        ):
            show_error(
                "No atlas selected. Please select an atlas before rotating"
            )
            return

        transform_matrix, bounding_box = create_rotation_matrix(
            roll,
            yaw,
            pitch,
            self._atlas.reference.shape,
        )

        rotated_reference = rotate_volume(
            data=self._atlas.reference,
            reference_shape=self._atlas.reference.shape,
            final_transform=transform_matrix,
            bounding_box=bounding_box,
            interpolation_order=2,
        )

        rotated_annotations = rotate_volume(
            data=self._atlas.annotation,
            reference_shape=self._atlas.reference.shape,
            final_transform=transform_matrix,
            bounding_box=bounding_box,
            interpolation_order=0,
        )

        self._atlas_transform_matrix = transform_matrix
        self._atlas_data_layer.data = rotated_reference
        self._atlas_annotations_layer.data = rotated_annotations

        # Resets the viewer grid to update the grid to the new atlas
        # The grid is disabled and re-enabled to force the grid to update
        self._viewer.reset_view()
        self._viewer.grid.enabled = False
        self._viewer.grid.enabled = True

        worker = self.compute_atlas_rotation(self._atlas_data_layer.data)
        worker.returned.connect(self.set_atlas_layer_data)
        worker.start()

    @thread_worker
    def compute_atlas_rotation(self, dask_array: da.Array):
        self.adjust_moving_image_widget.reset_atlas_button.setEnabled(False)
        self.adjust_moving_image_widget.adjust_atlas_rotation.setEnabled(False)

        computed_array = dask_array.compute()

        self.adjust_moving_image_widget.reset_atlas_button.setEnabled(True)
        self.adjust_moving_image_widget.adjust_atlas_rotation.setEnabled(True)

        return computed_array

>>>>>>> 027493cb
    def set_atlas_layer_data(self, new_data):
        self._atlas_data_layer.data = new_data

    def _on_atlas_reset(self):
        if not self._atlas:
            show_error(
                "No atlas selected. Please select an atlas before resetting"
            )
            return

        self._atlas_data_layer.data = self._atlas.reference
        self._atlas_annotations_layer.data = self._atlas.annotation
        self._viewer.grid.enabled = False
        self._viewer.grid.enabled = True

    def save_outputs(
        self,
        boundaries: npt.NDArray,
        deformation_field: npt.NDArray,
        downsampled: npt.NDArray,
        data_in_atlas_space: npt.NDArray,
        atlas_in_data_space: npt.NDArray,
        annotation_in_data_space: npt.NDArray,
        registered_hemisphere: npt.NDArray,
    ):
        """
        Save the outputs of the registration to the output directory.

        The outputs are saved as per
        https://brainglobe.info/documentation/brainreg/user-guide/output-files.html

        Parameters
        ----------
        boundaries: npt.NDArray
            The area boundaries of the registered annotation image.
        deformation_field: npt.NDArray
            The deformation field.
        downsampled: npt.NDArray
            The downsampled moving image.
        data_in_atlas_space: npt.NDArray
            The moving image in atlas space.
        atlas_in_data_space: npt.NDArray
            The atlas in data space.
        annotation_in_data_space: npt.NDArray
            The annotation in data space.#
        registered_hemisphere: npt.NDArray
            The hemisphere annotation in data space.
        """
        assert self._moving_image
        assert self.output_directory

        imwrite(self.output_directory / "boundaries.tiff", boundaries)

        for i in range(deformation_field.shape[-1]):
            imwrite(
                self.output_directory / f"deformation_field_{i}.tiff",
                deformation_field[:, :, i],
            )

        imwrite(self.output_directory / "downsampled.tiff", downsampled)
        imwrite(
            self.output_directory
            / f"downsampled_standard_{self._moving_image.name}.tiff",
            data_in_atlas_space,
        )
        imwrite(
            self.output_directory / "registered_atlas.tiff",
            annotation_in_data_space,
        )

        imwrite(
            self.output_directory / "registered_hemispheres.tiff",
            registered_hemisphere,
        )

    def __dict__(self):
        return {
            "atlas": self._atlas,
            "atlas_data_layer": self._atlas_data_layer,
            "atlas_annotations_layer": self._atlas_annotations_layer,
            "moving_image": self._moving_image,
            "adjust_moving_image_widget": self.adjust_moving_image_widget,
            "transform_selections": self.transform_selections,
            "filter": self.filter_checkbox.isChecked(),
            "output_directory": self.output_directory,
        }<|MERGE_RESOLUTION|>--- conflicted
+++ resolved
@@ -21,6 +21,7 @@
 from brainglobe_utils.qtpy.logo import header_widget
 from dask_image.imread import imread as dask_imread
 from dask_image.ndinterp import affine_transform as dask_affine_transform
+from napari.qt.threading import thread_worker
 from napari.utils.events import Event
 from napari.utils.notifications import show_error
 from napari.viewer import Viewer
@@ -41,15 +42,9 @@
 from skimage.transform import rescale
 from tifffile import imwrite
 
-<<<<<<< HEAD
-from brainglobe_registration.utils.atlas_rotation import (
-    compute_atlas_rotation,
-    on_adjust_atlas_rotation,
-=======
 from brainglobe_registration.utils.transforms import (
     create_rotation_matrix,
     rotate_volume,
->>>>>>> 027493cb
 )
 from brainglobe_registration.utils.utils import (
     calculate_region_size,
@@ -73,9 +68,6 @@
 
 
 class RegistrationWidget(QScrollArea):
-    on_adjust_atlas_rotation = on_adjust_atlas_rotation
-    compute_atlas_rotation = compute_atlas_rotation
-
     def __init__(self, napari_viewer: Viewer):
         super().__init__()
         self._widget = CollapsibleWidgetContainer()
@@ -731,8 +723,6 @@
             anti_aliasing=True,
         ).astype(self._moving_image_data_backup.dtype)
 
-<<<<<<< HEAD
-=======
     def _on_adjust_atlas_rotation(self, pitch: float, yaw: float, roll: float):
         if not (
             self._atlas
@@ -793,7 +783,6 @@
 
         return computed_array
 
->>>>>>> 027493cb
     def set_atlas_layer_data(self, new_data):
         self._atlas_data_layer.data = new_data
 
