"""
A napari widget to view atlases.

Atlases that are exposed by the Brainglobe atlas API are
shown in a table view using the Qt model/view framework
[Qt Model/View framework](https://doc.qt.io/qt-6/model-view-programming.html)

Users can download and add the atlas images/structures as layers to the viewer.
"""

from pathlib import Path
from typing import Optional

import dask.array as da
import napari.layers
import numpy as np
import numpy.typing as npt
from brainglobe_atlasapi import BrainGlobeAtlas
from brainglobe_atlasapi.list_atlases import get_downloaded_atlases
from brainglobe_utils.qtpy.collapsible_widget import CollapsibleWidgetContainer
from brainglobe_utils.qtpy.dialog import display_info
from brainglobe_utils.qtpy.logo import header_widget
from dask_image.ndinterp import affine_transform as dask_affine_transform
from napari.qt.threading import thread_worker
from napari.utils.events import Event
from napari.utils.notifications import show_error
from napari.viewer import Viewer
from pytransform3d.rotations import active_matrix_from_angle
from qtpy.QtWidgets import QCheckBox, QPushButton, QTabWidget
from skimage.segmentation import find_boundaries
from skimage.transform import rescale

from brainglobe_registration.utils.utils import (
    adjust_napari_image_layer,
    calculate_rotated_bounding_box,
    check_atlas_installed,
    filter_plane,
    find_layer_index,
    get_image_layer_names,
    open_parameter_file,
)
from brainglobe_registration.widgets.adjust_moving_image_view import (
    AdjustMovingImageView,
)
from brainglobe_registration.widgets.parameter_list_view import (
    RegistrationParameterListView,
)
from brainglobe_registration.widgets.select_images_view import SelectImagesView
from brainglobe_registration.widgets.transform_select_view import (
    TransformSelectView,
)


class RegistrationWidget(CollapsibleWidgetContainer):
    def __init__(self, napari_viewer: Viewer):
        super().__init__()
        self.setContentsMargins(10, 10, 10, 10)

        self._viewer = napari_viewer
        self._atlas: Optional[BrainGlobeAtlas] = None
        self._atlas_data_layer: Optional[napari.layers.Image] = None
        self._atlas_annotations_layer: Optional[napari.layers.Labels] = None
        self._moving_image: Optional[napari.layers.Image] = None
        self._moving_image_data_backup: Optional[npt.NDArray] = None
        self._automatic_deletion_flag = False

        self.transform_params: dict[str, dict] = {
            "rigid": {},
            "affine": {},
            "bspline": {},
        }
        self.transform_selections = []

        for transform_type in self.transform_params:
            file_path = (
                Path(__file__).parent.resolve()
                / "parameters"
                / "elastix_default"
                / f"{transform_type}.txt"
            )

            if file_path.exists():
                self.transform_params[transform_type] = open_parameter_file(
                    file_path
                )
                self.transform_selections.append(
                    (transform_type, self.transform_params[transform_type])
                )

        # Hacky way of having an empty first option for the dropdown
        self._available_atlases = ["------"] + get_downloaded_atlases()
        self._sample_images = get_image_layer_names(self._viewer)

        if len(self._sample_images) > 0:
            self._moving_image = self._viewer.layers[0]
        else:
            self._moving_image = None

        self.get_atlas_widget = SelectImagesView(
            available_atlases=self._available_atlases,
            sample_image_names=self._sample_images,
            parent=self,
        )
        self.get_atlas_widget.atlas_index_change.connect(
            self._on_atlas_dropdown_index_changed
        )
        self.get_atlas_widget.moving_image_index_change.connect(
            self._on_sample_dropdown_index_changed
        )
        self.get_atlas_widget.sample_image_popup_about_to_show.connect(
            self._on_sample_popup_about_to_show
        )

        self.adjust_moving_image_widget = AdjustMovingImageView(parent=self)
        self.adjust_moving_image_widget.adjust_image_signal.connect(
            self._on_adjust_moving_image
        )
        self.adjust_moving_image_widget.reset_image_signal.connect(
            self._on_adjust_moving_image_reset_button_click
        )
        self.adjust_moving_image_widget.scale_image_signal.connect(
            self._on_scale_moving_image
        )
        self.adjust_moving_image_widget.atlas_rotation_signal.connect(
            self._on_adjust_atlas_rotation
        )
        self.adjust_moving_image_widget.reset_atlas_signal.connect(
            self._on_atlas_reset
        )

        self.transform_select_view = TransformSelectView()
        self.transform_select_view.transform_type_added_signal.connect(
            self._on_transform_type_added
        )
        self.transform_select_view.transform_type_removed_signal.connect(
            self._on_transform_type_removed
        )
        self.transform_select_view.file_option_changed_signal.connect(
            self._on_default_file_selection_change
        )

<<<<<<< HEAD
        # Use decorator to connect to layer deletion event
        self._connect_events()
=======
        self.filter_checkbox = QCheckBox("Filter Images")
        self.filter_checkbox.setChecked(False)
>>>>>>> f690deaf

        self.run_button = QPushButton("Run")
        self.run_button.clicked.connect(self._on_run_button_click)
        self.run_button.setEnabled(False)

        self.add_widget(
            header_widget(
                "brainglobe-<br>registration",  # line break at <br>
                "Registration with Elastix",
                github_repo_name="brainglobe-registration",
            ),
            collapsible=False,
        )
        self.add_widget(self.get_atlas_widget, widget_title="Select Images")
        self.add_widget(
            self.adjust_moving_image_widget, widget_title="Prepare Images"
        )
        self.add_widget(
            self.transform_select_view, widget_title="Select Transformations"
        )

        self.parameter_setting_tabs_lists = []
        self.parameters_tab = QTabWidget(parent=self)

        for transform_type in self.transform_params:
            new_tab = RegistrationParameterListView(
                param_dict=self.transform_params[transform_type],
                transform_type=transform_type,
            )

            self.parameters_tab.addTab(new_tab, transform_type)
            self.parameter_setting_tabs_lists.append(new_tab)

        self.add_widget(
            self.parameters_tab, widget_title="Advanced Settings (optional)"
        )

        self.add_widget(self.filter_checkbox, collapsible=False)

        self.add_widget(self.run_button, collapsible=False)

        self.layout().itemAt(1).widget().collapse(animate=False)

        check_atlas_installed(self)

    def _connect_events(self):
        @self._viewer.layers.events.removed.connect
        def _on_layer_deleted(event: Event):
            if not self._automatic_deletion_flag:
                self._handle_layer_deletion(event)

    def _handle_layer_deletion(self, event: Event):
        deleted_layer = event.value

        # Check if the deleted layer is the moving image
        if self._moving_image == deleted_layer:
            self._moving_image = None
            self._moving_image_data_backup = None
            self._update_dropdowns()

        # Check if deleted layer is the atlas reference / atlas annotations
        if (
            self._atlas_data_layer == deleted_layer
            or self._atlas_annotations_layer == deleted_layer
        ):
            # Reset the atlas selection combobox
            self.get_atlas_widget.reset_atlas_combobox()

    def _delete_atlas_layers(self):
        # Delete atlas reference layer if it exists
        if self._atlas_data_layer in self._viewer.layers:
            self._viewer.layers.remove(self._atlas_data_layer)

        # Delete atlas annotations layer if it exists
        if self._atlas_annotations_layer in self._viewer.layers:
            self._viewer.layers.remove(self._atlas_annotations_layer)

        # Clear atlas attributes
        self._atlas = None
        self._atlas_data_layer = None
        self._atlas_annotations_layer = None
        self.run_button.setEnabled(False)
        self._viewer.grid.enabled = False

    def _update_dropdowns(self):
        # Extract the names of the remaining layers
        layer_names = get_image_layer_names(self._viewer)
        # Update the dropdowns in SelectImagesView
        self.get_atlas_widget.update_sample_image_names(layer_names)

    def _on_atlas_dropdown_index_changed(self, index):
        # Hacky way of having an empty first dropdown
        if index == 0:
            self._delete_atlas_layers()
            return

        atlas_name = self._available_atlases[index]

        if self._atlas:
            self._automatic_deletion_flag = True
            try:
                self._delete_atlas_layers()
            finally:
                self._automatic_deletion_flag = False

        self.run_button.setEnabled(True)

        self._atlas = BrainGlobeAtlas(atlas_name)
        dask_reference = da.from_array(
            self._atlas.reference,
            chunks=(
                1,
                self._atlas.reference.shape[1],
                self._atlas.reference.shape[2],
            ),
        )
        dask_annotations = da.from_array(
            self._atlas.annotation,
            chunks=(
                1,
                self._atlas.annotation.shape[1],
                self._atlas.annotation.shape[2],
            ),
        )

        contrast_max = np.max(
            dask_reference[dask_reference.shape[0] // 2]
        ).compute()
        self._atlas_data_layer = self._viewer.add_image(
            dask_reference,
            name=atlas_name,
            colormap="gray",
            blending="translucent",
            contrast_limits=[0, contrast_max],
            multiscale=False,
        )
        self._atlas_annotations_layer = self._viewer.add_labels(
            dask_annotations,
            name="Annotations",
            visible=False,
        )

        self._viewer.grid.enabled = True

    def _on_sample_dropdown_index_changed(self, index):
        viewer_index = find_layer_index(
            self._viewer, self._sample_images[index]
        )
        if viewer_index == -1:
            self._moving_image = None
            self._moving_image_data_backup = None

            return

        self._moving_image = self._viewer.layers[viewer_index]
        self._moving_image_data_backup = self._moving_image.data.copy()

    def _on_adjust_moving_image(self, x: int, y: int, rotate: float):
        if not self._moving_image:
            show_error(
                "No moving image selected."
                "Please select a moving image before adjusting"
            )
            return
        adjust_napari_image_layer(self._moving_image, x, y, rotate)

    def _on_adjust_moving_image_reset_button_click(self):
        if not self._moving_image:
            show_error(
                "No moving image selected. "
                "Please select a moving image before adjusting"
            )
            return
        adjust_napari_image_layer(self._moving_image, 0, 0, 0)

    def _on_run_button_click(self):
        from brainglobe_registration.elastix.register import run_registration

        if self._atlas_data_layer is None:
            display_info(
                widget=self,
                title="Warning",
                message="Please select an atlas before clicking 'Run'.",
            )
            return

        if self._moving_image == self._atlas_data_layer:
            display_info(
                widget=self,
                title="Warning",
                message="Your moving image cannot be an atlas.",
            )
            return

        current_atlas_slice = self._viewer.dims.current_step[0]

        if self.filter_checkbox.isChecked():
            atlas_layer = filter_plane(
                self._atlas_data_layer.data[
                    current_atlas_slice, :, :
                ].compute()
            )
            moving_image_layer = filter_plane(self._moving_image.data)
        else:
            atlas_layer = self._atlas_data_layer.data[
                current_atlas_slice, :, :
            ]
            moving_image_layer = self._moving_image.data

        result, parameters, registered_annotation_image = run_registration(
            atlas_layer,
            moving_image_layer,
            self._atlas_annotations_layer.data[current_atlas_slice, :, :],
            self.transform_selections,
        )

        boundaries = find_boundaries(
            registered_annotation_image, mode="inner"
        ).astype(np.int8, copy=False)

        self._viewer.add_image(result, name="Registered Image", visible=False)

        atlas_layer_index = find_layer_index(
            self._viewer, self._atlas.atlas_name
        )
        self._viewer.layers[atlas_layer_index].visible = False

        self._viewer.add_labels(
            registered_annotation_image.astype(np.uint32, copy=False),
            name="Registered Annotations",
            visible=False,
        )
        self._viewer.add_image(
            boundaries,
            name="Registered Boundaries",
            visible=True,
            blending="additive",
            opacity=0.8,
        )

        self._viewer.grid.enabled = False

    def _on_transform_type_added(
        self, transform_type: str, transform_order: int
    ) -> None:
        if transform_order > len(self.transform_selections):
            raise IndexError(
                f"Transform added out of order index: {transform_order}"
                f" is greater than length: {len(self.transform_selections)}"
            )
        elif len(self.parameter_setting_tabs_lists) == transform_order:
            self.transform_selections.append(
                (transform_type, self.transform_params[transform_type].copy())
            )
            new_tab = RegistrationParameterListView(
                param_dict=self.transform_selections[transform_order][1],
                transform_type=transform_type,
            )
            self.parameters_tab.addTab(new_tab, transform_type)
            self.parameter_setting_tabs_lists.append(new_tab)

        else:
            self.transform_selections[transform_order] = (
                transform_type,
                self.transform_params[transform_type],
            )
            self.parameters_tab.setTabText(transform_order, transform_type)
            self.parameter_setting_tabs_lists[transform_order].set_data(
                self.transform_params[transform_type].copy()
            )

    def _on_transform_type_removed(self, transform_order: int) -> None:
        if transform_order >= len(self.transform_selections):
            raise IndexError("Transform removed out of order")
        else:
            self.transform_selections.pop(transform_order)
            self.parameters_tab.removeTab(transform_order)
            self.parameter_setting_tabs_lists.pop(transform_order)

    def _on_default_file_selection_change(
        self, default_file_type: str, index: int
    ) -> None:
        if index >= len(self.transform_selections):
            raise IndexError("Transform file selection out of order")

        transform_type = self.transform_selections[index][0]
        file_path = (
            Path(__file__).parent.resolve()
            / "parameters"
            / default_file_type
            / f"{transform_type}.txt"
        )

        if not file_path.exists():
            file_path = (
                Path(__file__).parent.resolve()
                / "parameters"
                / "elastix_default"
                / f"{transform_type}.txt"
            )

        param_dict = open_parameter_file(file_path)

        self.transform_selections[index] = (transform_type, param_dict)
        self.parameter_setting_tabs_lists[index].set_data(param_dict)

    def _on_sample_popup_about_to_show(self):
        self._sample_images = get_image_layer_names(self._viewer)
        self.get_atlas_widget.update_sample_image_names(self._sample_images)

    def _on_scale_moving_image(self, x: float, y: float):
        """
        Scale the moving image to have resolution equal to the atlas.

        Parameters
        ------------
        x : float
            Moving image x pixel size (> 0.0).
        y : float
            Moving image y pixel size (> 0.0).

        Will show an error if the pixel sizes are less than or equal to 0.
        Will show an error if the moving image or atlas is not selected.
        """
        if x <= 0 or y <= 0:
            show_error("Pixel sizes must be greater than 0")
            return

        if not (self._moving_image and self._atlas):
            show_error(
                "Sample image or atlas not selected. "
                "Please select a sample image and atlas before scaling",
            )
            return

        if self._moving_image_data_backup is None:
            self._moving_image_data_backup = self._moving_image.data.copy()

        x_factor = x / self._atlas.resolution[0]
        y_factor = y / self._atlas.resolution[1]

        self._moving_image.data = rescale(
            self._moving_image_data_backup,
            (y_factor, x_factor),
            mode="constant",
            preserve_range=True,
            anti_aliasing=True,
        )

    def _on_adjust_atlas_rotation(self, pitch: float, yaw: float, roll: float):
        if not (
            self._atlas
            and self._atlas_data_layer
            and self._atlas_annotations_layer
        ):
            show_error(
                "No atlas selected. Please select an atlas before rotating"
            )
            return

        # Create the rotation matrix
        roll_matrix = active_matrix_from_angle(0, np.deg2rad(roll))
        pitch_matrix = active_matrix_from_angle(2, np.deg2rad(pitch))
        yaw_matrix = active_matrix_from_angle(1, np.deg2rad(yaw))

        rot_matrix = roll_matrix @ pitch_matrix @ yaw_matrix

        full_matrix = np.eye(4)
        full_matrix[:-1, :-1] = rot_matrix

        # Translate the origin to the center of the image
        origin = np.asarray(self._atlas.reference.shape) // 2
        translate_matrix = np.eye(4)
        translate_matrix[:-1, -1] = origin

        bounding_box = calculate_rotated_bounding_box(
            self._atlas.reference.shape, full_matrix
        )
        new_translation = np.asarray(bounding_box) // 2
        post_rotate_translation = np.eye(4)
        post_rotate_translation[:3, -1] = -new_translation

        # Combine the matrices. The order of operations is:
        # 1. Translate the origin to the center of the image
        # 2. Rotate the image
        # 3. Translate the origin back to the top left corner
        transform_matrix = (
            translate_matrix @ full_matrix @ post_rotate_translation
        )

        self._atlas_data_layer.data = dask_affine_transform(
            self._atlas.reference,
            transform_matrix,
            order=2,
            output_shape=bounding_box,
            output_chunks=(2, bounding_box[1], bounding_box[2]),
        )

        self._atlas_annotations_layer.data = dask_affine_transform(
            self._atlas.annotation,
            transform_matrix,
            order=0,
            output_shape=bounding_box,
            output_chunks=(2, bounding_box[1], bounding_box[2]),
        )

        # Resets the viewer grid to update the grid to the new atlas
        self._viewer.reset_view()

        worker = self.compute_atlas_rotation(self._atlas_data_layer.data)
        worker.returned.connect(self.set_atlas_layer_data)
        worker.start()

    @thread_worker
    def compute_atlas_rotation(self, dask_array: da.Array):
        self.adjust_moving_image_widget.reset_atlas_button.setEnabled(False)
        self.adjust_moving_image_widget.adjust_atlas_rotation.setEnabled(False)

        computed_array = dask_array.compute()

        self.adjust_moving_image_widget.reset_atlas_button.setEnabled(True)
        self.adjust_moving_image_widget.adjust_atlas_rotation.setEnabled(True)

        return computed_array

    def set_atlas_layer_data(self, new_data):
        self._atlas_data_layer.data = new_data

    def _on_atlas_reset(self):
        if not self._atlas:
            show_error(
                "No atlas selected. Please select an atlas before resetting"
            )
            return

        self._atlas_data_layer.data = self._atlas.reference
        self._atlas_annotations_layer.data = self._atlas.annotation
        self._viewer.grid.enabled = False
        self._viewer.grid.enabled = True<|MERGE_RESOLUTION|>--- conflicted
+++ resolved
@@ -139,13 +139,10 @@
             self._on_default_file_selection_change
         )
 
-<<<<<<< HEAD
         # Use decorator to connect to layer deletion event
         self._connect_events()
-=======
         self.filter_checkbox = QCheckBox("Filter Images")
         self.filter_checkbox.setChecked(False)
->>>>>>> f690deaf
 
         self.run_button = QPushButton("Run")
         self.run_button.clicked.connect(self._on_run_button_click)
