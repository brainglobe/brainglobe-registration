--- conflicted
+++ resolved
@@ -9,15 +9,9 @@
       python_name: brainglobe_registration.sample_data:load_sample_data
       title: Sample Data
   sample_data:
-<<<<<<< HEAD
-    - key: example
-      display_name: Sample Brain Slice
-      uri: brainglobe_registration/resources/sample_hipp.tif
-=======
     - command: brainglobe-registration.load_sample
       display_name: Sample Data
       key: example
->>>>>>> f365acf5
   widgets:
     - command: brainglobe-registration.make_registration_widget
       display_name: BrainGlobe Registration