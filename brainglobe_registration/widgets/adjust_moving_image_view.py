from qtpy.QtCore import Qt, Signal
from qtpy.QtWidgets import (
    QDoubleSpinBox,
    QFormLayout,
    QHBoxLayout,
    QLabel,
<<<<<<< HEAD
    QProgressBar,
=======
    QLineEdit,
>>>>>>> 506fcf3f
    QPushButton,
    QWidget,
)


class AdjustMovingImageView(QWidget):
    """
    A QWidget subclass that provides controls for adjusting the moving image.

    This widget provides controls for adjusting the x and y offsets and
    rotation of the moving image. It emits signals when the image is adjusted,
    scaled, or reset.

    Attributes
    ----------
    scale_image_signal : Signal
        Emitted when the image is scaled. The signal includes the x, y, and z
        pixel sizes.
    atlas_rotation_signal : Signal
        Emitted when the atlas is rotated. The signal includes the pitch, yaw,
        and roll.
    reset_atlas_signal : Signal
        Emitted when the atlas is reset.

    Methods
    -------
    _on_scale_image_button_click():
        Emits the scale_image_signal with the entered pixel sizes.
    _on_adjust_atlas_rotation():
        Emits the atlas_rotation_signal with the entered pitch, yaw, and roll.
    _on_atlas_reset():
        Resets the pitch, yaw, and roll to 0 and emits the atlas_reset_signal.
    """

    scale_image_signal = Signal(float, float, float, str)
    atlas_rotation_signal = Signal(float, float, float)
    reset_atlas_signal = Signal()

    def __init__(self, parent=None, auto_slice_callback=None):
        """
        Initialize the widget.

        Parameters
        ----------
        parent : QWidget, optional
            The parent widget, by default None
        """
        super().__init__(parent=parent)

        self.setLayout(QFormLayout())
        self.layout().setLabelAlignment(Qt.AlignLeft)

        rotation_range = 360

        self.adjust_moving_image_pixel_size_x = QDoubleSpinBox(parent=self)
        self.adjust_moving_image_pixel_size_x.setDecimals(3)
        self.adjust_moving_image_pixel_size_x.setRange(0, 100.00)
        self.adjust_moving_image_pixel_size_x.setSpecialValueText("N/A")
        self.adjust_moving_image_pixel_size_y = QDoubleSpinBox(parent=self)
        self.adjust_moving_image_pixel_size_y.setDecimals(3)
        self.adjust_moving_image_pixel_size_y.setRange(0, 100.00)
        self.adjust_moving_image_pixel_size_y.setSpecialValueText("N/A")
        self.adjust_moving_image_pixel_size_z = QDoubleSpinBox(parent=self)
        self.adjust_moving_image_pixel_size_z.setDecimals(3)
        self.adjust_moving_image_pixel_size_z.setRange(0, 100.00)
        self.adjust_moving_image_pixel_size_z.setSpecialValueText("N/A")
        self.data_orientation_field = QLineEdit(parent=self)
        self.data_orientation_field.setToolTip(
            "Three characters describing the data orientation, "
            'e.g. "psl". See docs for more details.'
        )
        self.scale_moving_image_button = QPushButton()
        self.scale_moving_image_button.setText("Scale Moving Image")
        self.scale_moving_image_button.clicked.connect(
            self._on_scale_image_button_click
        )

        self.adjust_atlas_pitch = QDoubleSpinBox(parent=self)
        self.adjust_atlas_pitch.setSingleStep(0.1)
        self.adjust_atlas_pitch.setRange(-rotation_range, rotation_range)

        self.adjust_atlas_yaw = QDoubleSpinBox(parent=self)
        self.adjust_atlas_yaw.setSingleStep(0.1)
        self.adjust_atlas_yaw.setRange(-rotation_range, rotation_range)

        self.adjust_atlas_roll = QDoubleSpinBox(parent=self)
        self.adjust_atlas_roll.setSingleStep(0.1)
        self.adjust_atlas_roll.setRange(-rotation_range, rotation_range)

        self.adjust_atlas_rotation = QPushButton()
        self.adjust_atlas_rotation.setText("Rotate Atlas")
        self.adjust_atlas_rotation.clicked.connect(
            self._on_adjust_atlas_rotation
        )
        self.reset_atlas_button = QPushButton()
        self.reset_atlas_button.setText("Reset Atlas")
        self.reset_atlas_button.clicked.connect(self._on_atlas_reset)

        self.layout().addRow(QLabel("Prepare the moving image:"))
        self.layout().addRow(
            "Sample image X pixel size (\u03bcm / pixel):",
            self.adjust_moving_image_pixel_size_x,
        )
        self.layout().addRow(
            "Sample image Y pixel size (\u03bcm / pixel):",
            self.adjust_moving_image_pixel_size_y,
        )
        self.layout().addRow(
            "Sample image Z pixel size (\u03bcm / pixel):",
            self.adjust_moving_image_pixel_size_z,
        )
        self.layout().addRow(
            QLabel("Data orientation:"), self.data_orientation_field
        )
        self.layout().addRow(self.scale_moving_image_button)

        automate_slice_label = QLabel(
            "Automatically choose atlas slice "
            "and rotation parameters that align "
            "most closely with your moving image:"
        )
        automate_slice_label.setWordWrap(True)
        self.layout().addRow(automate_slice_label)
        if auto_slice_callback is not None:
            self.auto_slice_button = QPushButton("Automatic Slice Detection")
            self.auto_slice_button.clicked.connect(auto_slice_callback)
            self.layout().addRow(self.auto_slice_button)

        # Progress bar wrapper to reserve height
        self.progress_bar_container = QWidget(self)
        self.progress_bar_layout = QHBoxLayout(self.progress_bar_container)
        self.progress_bar_layout.setContentsMargins(0, 0, 0, 0)
        self.progress_bar_layout.setSpacing(0)

        self.progress_bar = QProgressBar(self.progress_bar_container)
        self.progress_bar.setFixedHeight(20)
        self.progress_bar_layout.addWidget(self.progress_bar)

        self.layout().addRow(self.progress_bar_container)
        self.progress_bar.setVisible(False)

        self.layout().addRow(
            QLabel("Manually refine the atlas pitch and yaw: ")
        )
        self.layout().addRow("Pitch:", self.adjust_atlas_pitch)
        self.layout().addRow("Yaw:", self.adjust_atlas_yaw)
        self.layout().addRow("Roll:", self.adjust_atlas_roll)
        self.layout().addRow(self.adjust_atlas_rotation)
        self.layout().addRow(self.reset_atlas_button)

    def _on_scale_image_button_click(self):
        """
        Emit the scale_image_signal with the entered pixel sizes.
        """
        self.scale_image_signal.emit(
            self.adjust_moving_image_pixel_size_x.value(),
            self.adjust_moving_image_pixel_size_y.value(),
            self.adjust_moving_image_pixel_size_z.value(),
            self.data_orientation_field.text(),
        )

    def _on_adjust_atlas_rotation(self):
        """
        Emit the atlas_rotation_signal with the entered pitch and yaw.
        """
        self.atlas_rotation_signal.emit(
            self.adjust_atlas_pitch.value(),
            self.adjust_atlas_yaw.value(),
            self.adjust_atlas_roll.value(),
        )

    def _on_atlas_reset(self):
        """
        Reset the pitch, yaw, and roll to 0 and emit the atlas_reset_signal.
        """
        self.adjust_atlas_yaw.setValue(0)
        self.adjust_atlas_pitch.setValue(0)
        self.adjust_atlas_roll.setValue(0)

        self.reset_atlas_signal.emit()

    def __dict__(self):
        return {
            "pixel_size_x": self.adjust_moving_image_pixel_size_x.value(),
            "pixel_size_y": self.adjust_moving_image_pixel_size_y.value(),
            "pixel_size_z": self.adjust_moving_image_pixel_size_z.value(),
            "atlas_pitch": self.adjust_atlas_pitch.value(),
            "atlas_yaw": self.adjust_atlas_yaw.value(),
            "atlas_roll": self.adjust_atlas_roll.value(),
        }<|MERGE_RESOLUTION|>--- conflicted
+++ resolved
@@ -4,11 +4,8 @@
     QFormLayout,
     QHBoxLayout,
     QLabel,
-<<<<<<< HEAD
+    QLineEdit,
     QProgressBar,
-=======
-    QLineEdit,
->>>>>>> 506fcf3f
     QPushButton,
     QWidget,
 )
