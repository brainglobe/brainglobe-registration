--- conflicted
+++ resolved
@@ -1,16 +1,8 @@
-<<<<<<< HEAD
-from typing import Tuple
+import warnings
+from typing import Literal
 
 import numpy as np
 from skimage.metrics import structural_similarity
-from skimage.transform import rescale
-=======
-import warnings
-from typing import Literal
-
-import numpy as np
-from skimage.metrics import structural_similarity
->>>>>>> 738835dc
 from sklearn.feature_selection import mutual_info_regression
 
 
@@ -21,11 +13,7 @@
     constant_values: int = 0,
 ):
     """
-<<<<<<< HEAD
-    Symmetrically pad smaller 2D array to match shape of larger one.
-=======
     Symmetrically pad both 2D arrays to match the largest shape.
->>>>>>> 738835dc
 
     Parameters
     ----------
@@ -42,31 +30,6 @@
     Returns
     -------
     np.ndarray
-<<<<<<< HEAD
-        The moving image.
-    np.ndarray
-        The fixed image.
-    """
-
-    if moving.shape != fixed.shape:
-        if (
-            moving.shape[0] < fixed.shape[0]
-            or moving.shape[1] < fixed.shape[1]
-        ):
-            pad_moving = True
-            smaller = moving
-            target_shape = fixed.shape
-        elif (
-            fixed.shape[0] < moving.shape[0]
-            or fixed.shape[1] < moving.shape[1]
-        ):
-            smaller = fixed
-            target_shape = moving.shape
-
-        pad_height = max(0, target_shape[0] - smaller.shape[0])
-        pad_width = max(0, target_shape[1] - smaller.shape[1])
-
-=======
         Padded moving image.
     np.ndarray
         Padded fixed image.
@@ -79,32 +42,14 @@
         pad_height = target_shape[0] - img.shape[0]
         pad_width = target_shape[1] - img.shape[1]
 
->>>>>>> 738835dc
         pad_top = pad_height // 2
         pad_bottom = pad_height - pad_top
         pad_left = pad_width // 2
         pad_right = pad_width - pad_left
-<<<<<<< HEAD
-
-        padded = np.pad(
-            smaller,
-            pad_width=((pad_top, pad_bottom), (pad_left, pad_right)),
-            mode=mode,
-            constant_values=constant_values,
-        )
-
-        if pad_moving:
-            return padded, fixed
-        else:
-            return moving, padded
-    else:
-        return moving, fixed
-=======
 
         kwargs = {"mode": mode}
         if mode == "constant":
             kwargs["constant_values"] = constant_values
->>>>>>> 738835dc
 
         return np.pad(
             img,
@@ -112,7 +57,12 @@
             **kwargs,
         )
 
-<<<<<<< HEAD
+    moving_padded = pad_to_shape(moving, (target_height, target_width))
+    fixed_padded = pad_to_shape(fixed, (target_height, target_width))
+
+    return moving_padded, fixed_padded
+
+
 def normalise_image(img):
     """
     Normalise a NumPy array to the range [0, 1].
@@ -133,84 +83,6 @@
     return (img - img_min) / (img_max - img_min + 1e-8)
 
 
-def scale_moving_image(
-    moving_image: np.ndarray,
-    atlas_res: Tuple,
-    moving_res: Tuple[float, float, float] = (1.0, 1.0, 1.0),
-):
-    """
-    Scale the moving image to have resolution equal to the atlas.
-
-    Parameters
-    ----------
-    moving_image : np.ndarray
-        Image to be scaled.
-    atlas_res : tuple
-        Resolution (z, y, x) of the atlas.
-    moving_res : tuple of float
-        Resolution (z, y, x) of moving image.
-        Defaults to (1.0, 1.0, 1.0).
-=======
-    moving_padded = pad_to_shape(moving, (target_height, target_width))
-    fixed_padded = pad_to_shape(fixed, (target_height, target_width))
-
-    return moving_padded, fixed_padded
-
-
-def normalise_image(img):
-    """
-    Normalise a NumPy array to the range [0, 1].
-
-    Parameters
-    ----------
-    img : np.ndarray
-        Input image array.
->>>>>>> 738835dc
-
-    Returns
-    -------
-    np.ndarray
-<<<<<<< HEAD
-        Rescaled image with the same shape as `moving_image`, adjusted
-        to match the target atlas resolution.
-
-    Will show an error if the pixel sizes are less than or equal to 0.
-    """
-
-    x, y, z = moving_res[2], moving_res[1], moving_res[0]
-
-    if x <= 0 or y <= 0 or z <= 0:
-        raise ValueError("Pixel sizes must be greater than 0")
-
-    x_factor = x / atlas_res[2]
-    y_factor = y / atlas_res[1]
-    scale: Tuple[float, ...] = (y_factor, x_factor)
-
-    if moving_image.ndim == 3:
-        z_factor = z / atlas_res[0]
-        scale = (z_factor, *scale)
-
-    scaled = rescale(
-        moving_image,
-        scale,
-        mode="constant",
-        preserve_range=True,
-        anti_aliasing=True,
-    ).astype(moving_image.dtype)
-
-    return scaled
-
-
-=======
-        Normalised image with values in [0, 1].
-    """
-    img = img.astype(np.float32)
-    img_min = img.min()
-    img_max = img.max()
-    return (img - img_min) / (img_max - img_min + 1e-8)
-
-
->>>>>>> 738835dc
 def prepare_images(moving: np.ndarray, fixed: np.ndarray):
     """
     Pad and normalise moving and fixed images for registration.
@@ -236,18 +108,10 @@
     # Normalise
     moving = normalise_image(moving)
     fixed = normalise_image(fixed)
-<<<<<<< HEAD
 
     return moving, fixed
-=======
->>>>>>> 738835dc
-
-    return moving, fixed
-
-<<<<<<< HEAD
-=======
-
->>>>>>> 738835dc
+
+
 def safe_ncc(img1, img2):
     """
     Compute Normalised Cross-Correlation (NCC) between two images.
@@ -268,17 +132,6 @@
     if img1.shape != img2.shape:
         raise ValueError(
             f"Input shapes must match. Got {img1.shape} and {img2.shape}"
-<<<<<<< HEAD
-        )
-    if np.std(img1) == 0 or np.std(img2) == 0:
-        return 0.0  # return a very low score if there's no signal
-    return np.corrcoef(img1.ravel(), img2.ravel())[0, 1]
-
-
-def compute_similarity_metric(moving, fixed, metric="mi"):
-    """
-    Compute similarity between two images using SSIM, NCC, or MI.
-=======
         )
     if np.std(img1) == 0 or np.std(img2) == 0:
         warnings.warn(
@@ -296,7 +149,6 @@
 ):
     """
     Compute similarity between two images using SSIM, NCC, MI, or combined.
->>>>>>> 738835dc
 
     Parameters
     ----------
@@ -304,15 +156,6 @@
         Moving image.
     fixed : np.ndarray
         Fixed reference image.
-<<<<<<< HEAD
-    metric: str
-        Similarity metric to use for comparison. One of:
-        - "mi"       : Mutual Information
-        - "ncc"      : Normalised Cross-Correlation
-        - "ssim"     : Structural Similarity Index
-        - "combined" : 0.7 * mi + 0.15 * ncc + 0.15 * ssim
-        Defaults to "mi".
-=======
     metric : Literal["mi", "ncc", "ssim", "combined"], optional
         Similarity metric used to compare the sample and atlas slice:
         - "mi"       : Mutual Information
@@ -324,32 +167,10 @@
         3-tuple specifying weights for (MI, NCC, SSIM) in the combined metric.
         Only used if metric="combined". Must sum to 1.
         Defaults to (0.7, 0.15, 0.15).
->>>>>>> 738835dc
 
     Returns
     -------
     float
-<<<<<<< HEAD
-        Combined similarity score.
-    """
-    moving, fixed = prepare_images(moving, fixed)
-
-    # Similarity metrics
-    ncc = safe_ncc(moving, fixed)
-    ssim = structural_similarity(moving, fixed, data_range=1.0)
-    mi = mutual_info_regression(moving.ravel().reshape(-1, 1), fixed.ravel())[
-        0
-    ]
-
-    if metric == "mi":
-        return mi
-    elif metric == "ncc":
-        return ncc
-    elif metric == "ssim":
-        return ssim
-    elif metric == "combined":
-        return 0.7 * mi + 0.15 * ncc + 0.15 * ssim
-=======
         Similarity score for chosen metric.
     """
     moving, fixed = prepare_images(moving, fixed)
@@ -385,7 +206,6 @@
 
         return weights[0] * mi + weights[1] * ncc + weights[2] * ssim
 
->>>>>>> 738835dc
     else:
         raise ValueError(
             f"Unsupported metric '{metric}'. "
