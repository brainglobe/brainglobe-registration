import warnings
from typing import Literal, Tuple

import numpy as np
from skimage.metrics import structural_similarity
from sklearn.feature_selection import mutual_info_regression


def pad_to_match_shape(
    moving: np.ndarray,
    fixed: np.ndarray,
    mode: str,
    constant_values: int = 0,
) -> Tuple[np.ndarray, np.ndarray]:
    """
    Symmetrically pad both 2D arrays to match the
    largest shape along each axis.

    Parameters
    ----------
    moving : np.ndarray
        Moving (sample) image.
    fixed : np.ndarray
        Atlas image.
    mode : str
        Padding mode (e.g., 'constant', 'edge', 'reflect', etc.).
    constant_values : int
        Constant value to use for 'constant' mode padding.
        Default = 0

    Returns
    -------
    np.ndarray
        Padded moving image.
    np.ndarray
        Padded fixed image.
    """

    target_height = max(moving.shape[0], fixed.shape[0])
    target_width = max(moving.shape[1], fixed.shape[1])

    def pad_to_shape(img, target_shape):
        pad_height = target_shape[0] - img.shape[0]
        pad_width = target_shape[1] - img.shape[1]

        pad_top = pad_height // 2
        pad_bottom = pad_height - pad_top
        pad_left = pad_width // 2
        pad_right = pad_width - pad_left

        kwargs = {"mode": mode}
        if mode == "constant":
            kwargs["constant_values"] = constant_values

        return np.pad(
            img,
            pad_width=((pad_top, pad_bottom), (pad_left, pad_right)),
            **kwargs,
        )

    moving_padded = pad_to_shape(moving, (target_height, target_width))
    fixed_padded = pad_to_shape(fixed, (target_height, target_width))

    return moving_padded, fixed_padded


def normalise_image(img):
    """
    Normalise a NumPy array to the range [0, 1].

    Parameters
    ----------
    img : np.ndarray
        Input image array.

    Returns
    -------
    np.ndarray
        Normalised image with values in [0, 1].
    """
    img = img.astype(np.float32)
    img_min = img.min()
    img_max = img.max()
    return (img - img_min) / (img_max - img_min + 1e-8)


def prepare_images(moving: np.ndarray, fixed: np.ndarray):
    """
    Pad and normalise moving and fixed images for registration.

    Parameters
    ----------
    moving : np.ndarray
        Moving image to be aligned.
    fixed : np.ndarray
        Fixed reference image.

    Returns
    -------
    moving : np.ndarray
        The preprocessed moving image, scaled, padded, and normalised.
    fixed : np.ndarray
        The preprocessed fixed image, padded and normalised.
    """

    # Match shape by padding the smaller image
    moving, fixed = pad_to_match_shape(moving, fixed, "constant")

    # Normalise
    moving = normalise_image(moving)
    fixed = normalise_image(fixed)

    return moving, fixed


def safe_ncc(img1, img2):
    """
    Compute Normalised Cross-Correlation (NCC) between two images.
    Returns 0.0 if either image has zero standard deviation.

    Parameters
    ----------
    img1 : np.ndarray
        First image.
    img2 : np.ndarray
        Second image.

    Returns
    -------
    float
        NCC score between -1.0 and 1.0.
    """
    if img1.shape != img2.shape:
        raise ValueError(
            f"Input shapes must match. Got {img1.shape} and {img2.shape}"
        )
    if np.std(img1) == 0 or np.std(img2) == 0:
        warnings.warn(
            "One or both input images are constant. NCC is undefined."
        )
        return 0.0  # return very low score if either image is constant.
    return np.corrcoef(img1.ravel(), img2.ravel())[0, 1]


def compute_similarity_metric(
    moving: np.ndarray,
    fixed: np.ndarray,
    metric: Literal["mi", "ncc", "ssim", "combined"] = "mi",
    weights: Tuple[float, float, float] = (0.7, 0.15, 0.15),
):
    """
    Compute similarity between two images using SSIM, NCC, MI, or combined.

    Parameters
    ----------
    moving : np.ndarray
        Moving image.
    fixed : np.ndarray
        Fixed reference image.
    metric : Literal["mi", "ncc", "ssim", "combined"], optional
        Similarity metric used to compare the sample and atlas slice:
        - "mi"       : Mutual Information
        - "ncc"      : Normalised Cross-Correlation
        - "ssim"     : Structural Similarity Index
        - "combined" : weights[0]*MI + weights[1]*NCC + weights[2]*SSIM
        Defaults to "mi".
    weights : Tuple[float, float, float], optional
        3-tuple specifying weights for (MI, NCC, SSIM) in the combined metric.
        Only used if metric="combined". Must sum to 1.
        Defaults to (0.7, 0.15, 0.15).

    Returns
    -------
    float
        Similarity score for chosen metric.
    """
    moving, fixed = prepare_images(moving, fixed)

    if metric == "mi":
        mi = mutual_info_regression(
            moving.ravel().reshape(-1, 1), fixed.ravel()
        )[0]
        return mi
    elif metric == "ncc":
        ncc = safe_ncc(moving, fixed)
        return ncc
    elif metric == "ssim":
        ssim = structural_similarity(moving, fixed, data_range=1.0)
        return ssim

    elif metric == "combined":
        if (
            not isinstance(weights, tuple)
            or len(weights) != 3
            or not all(isinstance(w, (int, float)) for w in weights)
<<<<<<< HEAD
            or abs(sum(weights) - 1.0) > 1e-6
        ):
            raise ValueError(
                f"Invalid weights: {weights}."
                f"Must be a 3-tuple of floats summing to 1."
=======
        ):
            raise ValueError(
                f"Invalid weights: {weights}." f"Must be a 3-tuple of floats."
>>>>>>> b04c8011
            )
        mi = mutual_info_regression(
            moving.ravel().reshape(-1, 1), fixed.ravel()
        )[0]
        ncc = safe_ncc(moving, fixed)
        ssim = structural_similarity(moving, fixed, data_range=1.0)

        return weights[0] * mi + weights[1] * ncc + weights[2] * ssim

    else:
        raise ValueError(
            f"Unsupported metric '{metric}'. "
            f"Choose from 'mi', 'ncc', 'ssim', 'combined'."
        )<|MERGE_RESOLUTION|>--- conflicted
+++ resolved
@@ -193,17 +193,9 @@
             not isinstance(weights, tuple)
             or len(weights) != 3
             or not all(isinstance(w, (int, float)) for w in weights)
-<<<<<<< HEAD
-            or abs(sum(weights) - 1.0) > 1e-6
-        ):
-            raise ValueError(
-                f"Invalid weights: {weights}."
-                f"Must be a 3-tuple of floats summing to 1."
-=======
         ):
             raise ValueError(
                 f"Invalid weights: {weights}." f"Must be a 3-tuple of floats."
->>>>>>> b04c8011
             )
         mi = mutual_info_regression(
             moving.ravel().reshape(-1, 1), fixed.ravel()
